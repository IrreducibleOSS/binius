[package]
name = "examples"
version.workspace = true
edition.workspace = true
authors.workspace = true

[dependencies]
anyhow.workspace = true
alloy-primitives.workspace = true
<<<<<<< HEAD
array-util.workspace = true
binius_circuits = { path = "../crates/circuits", default-features = false }
binius_core = { path = "../crates/core", default-features = false }
binius_field = { path = "../crates/field", default-features = false }
binius_hal = { path = "../crates/hal", default-features = false }
binius_hash = { path = "../crates/hash", default-features = false }
binius_macros = { path = "../crates/macros", default-features = false }
binius_math = { path = "../crates/math", default-features = false }
=======
binius_circuits = { path = "../crates/circuits" }
binius_core = { path = "../crates/core" }
binius_field = { path = "../crates/field" }
binius_hal = { path = "../crates/hal" }
binius_hash = { path = "../crates/hash" }
binius_m3 = { path = "../crates/m3" }
binius_macros = { path = "../crates/macros" }
binius_math = { path = "../crates/math" }
>>>>>>> 6b9deea8
binius_utils = { path = "../crates/utils", default-features = false }
bumpalo.workspace = true
bytemuck.workspace = true
bytesize.workspace = true
clap = { version = "4.5.20", features = ["derive"] }
itertools.workspace = true
rand.workspace = true
tracing-profile.workspace = true
tracing.workspace = true

[[example]]
name = "keccakf_circuit"
path = "keccakf_circuit.rs"

[[example]]
name = "u8mul"
path = "u8mul.rs"

[[example]]
name = "u32add_with_lookup"
path = "u32add_with_lookup.rs"

[[example]]
name = "modular_mul"
path = "modular_mul.rs"

[[example]]
name = "groestl"
path = "groestl.rs"

[[example]]
name = "vision32b_circuit"
path = "vision32b_circuit.rs"

[[example]]
name = "sha256_circuit"
path = "sha256_circuit.rs"

[[example]]
name = "sha256_circuit_with_lookup"
path = "sha256_circuit_with_lookup.rs"

[[example]]
name = "collatz"
path = "collatz.rs"

[[example]]
name = "u32_add"
path = "u32_add.rs"

[[example]]
name = "u32_mul"
path = "u32_mul.rs"

[[example]]
name = "u64_mul"
path = "u64_mul.rs"

[[example]]
name = "bitwise_ops"
path = "bitwise_ops.rs"

[[example]]
name = "b32_mul"
path = "b32_mul.rs"

[[example]]
name = "blake3_circuit"
path = "blake3_circuit.rs"

[[example]]
name = "u32_mul_gkr_exp_lookups"
path = "u32_mul_gkr_exp_lookups.rs"

[lints.clippy]
needless_range_loop = "allow"

[features]
default = ["rayon", "nightly_features"]
aes-tower = []
bail_panic = ["binius_utils/bail_panic"]
fp-tower = []
perfetto = ["tracing-profile/perfetto"]
rayon = ["binius_utils/rayon"]
nightly_features = [
    "binius_core/nightly_features",
    "binius_hal/nightly_features",
    "binius_macros/nightly_features",
]<|MERGE_RESOLUTION|>--- conflicted
+++ resolved
@@ -7,25 +7,15 @@
 [dependencies]
 anyhow.workspace = true
 alloy-primitives.workspace = true
-<<<<<<< HEAD
 array-util.workspace = true
 binius_circuits = { path = "../crates/circuits", default-features = false }
 binius_core = { path = "../crates/core", default-features = false }
 binius_field = { path = "../crates/field", default-features = false }
 binius_hal = { path = "../crates/hal", default-features = false }
 binius_hash = { path = "../crates/hash", default-features = false }
+binius_m3 = { path = "../crates/m3", default-features = false }
 binius_macros = { path = "../crates/macros", default-features = false }
 binius_math = { path = "../crates/math", default-features = false }
-=======
-binius_circuits = { path = "../crates/circuits" }
-binius_core = { path = "../crates/core" }
-binius_field = { path = "../crates/field" }
-binius_hal = { path = "../crates/hal" }
-binius_hash = { path = "../crates/hash" }
-binius_m3 = { path = "../crates/m3" }
-binius_macros = { path = "../crates/macros" }
-binius_math = { path = "../crates/math" }
->>>>>>> 6b9deea8
 binius_utils = { path = "../crates/utils", default-features = false }
 bumpalo.workspace = true
 bytemuck.workspace = true
