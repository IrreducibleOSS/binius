--- conflicted
+++ resolved
@@ -140,11 +140,7 @@
 		Groestl256,
 		Groestl256ByteCompression,
 		HasherChallenger<Groestl256>,
-<<<<<<< HEAD
-	>(&ccs, &fri_soundness_params, &cs_digest, &statement.boundaries, proof)?;
-=======
-	>(&ccs, args.log_inv_rate as usize, SECURITY_BITS, &cs_digest, &boundaries, proof)?;
->>>>>>> c00e26c3
+	>(&ccs, &fri_soundness_params, &cs_digest, &boundaries, proof)?;
 
 	Ok(())
 }