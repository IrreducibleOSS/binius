// Copyright 2024-2025 Irreducible Inc.

use alloy_primitives::U512;
use anyhow::Result;
use binius_core::oracle::OracleId;
use binius_field::{tower_levels::TowerLevel, BinaryField1b, BinaryField8b};

use super::byte_sliced_add;
use crate::{
	builder::ConstraintSystemBuilder,
	lasso::{batch::LookupBatch, u8add_carryfree},
};

type B1 = BinaryField1b;
type B8 = BinaryField8b;

#[allow(clippy::too_many_arguments)]
<<<<<<< HEAD
pub fn byte_sliced_add_carryfree<U, F, Level: TowerLevel>(
	builder: &mut ConstraintSystemBuilder<U, F>,
=======
pub fn byte_sliced_add_carryfree<Level: TowerLevel<OracleId, Data: Sized>>(
	builder: &mut ConstraintSystemBuilder,
>>>>>>> 28fdae57
	name: impl ToString,
	x_in: &Level::Data<OracleId>,
	y_in: &Level::Data<OracleId>,
	carry_in: OracleId,
	log_size: usize,
	lookup_batch_add: &mut LookupBatch,
	lookup_batch_add_carryfree: &mut LookupBatch,
<<<<<<< HEAD
) -> Result<Level::Data<OracleId>, anyhow::Error>
where
	U: Pod
		+ UnderlierType
		+ PackScalar<B1>
		+ PackScalar<B8>
		+ PackScalar<B16>
		+ PackScalar<B32>
		+ PackScalar<F>,
	PackedType<U, B8>: PackedFieldIndexable,
	PackedType<U, B16>: PackedFieldIndexable,
	PackedType<U, B32>: PackedFieldIndexable,
	F: TowerField + BinaryField + ExtensionField<B8> + ExtensionField<B16> + ExtensionField<B32>,
	Level::Data<OracleId>: Sized,
{
=======
) -> Result<Level::Data, anyhow::Error> {
>>>>>>> 28fdae57
	if Level::WIDTH == 1 {
		let sum = u8add_carryfree(
			builder,
			lookup_batch_add_carryfree,
			"u8 carryfree add",
			x_in[0],
			y_in[0],
			carry_in,
			log_size,
		)?;
		let mut sum_arr = Level::default();
		sum_arr[0] = sum;
		return Ok(sum_arr);
	}

	builder.push_namespace(name);

	let (lower_half_x, upper_half_x) = Level::split(x_in);
	let (lower_half_y, upper_half_y) = Level::split(y_in);

	let (internal_carry, lower_sum) = byte_sliced_add::<Level::Base>(
		builder,
		format!("lower sum {}b", Level::Base::WIDTH),
		lower_half_x,
		lower_half_y,
		carry_in,
		log_size,
		lookup_batch_add,
	)?;

	let upper_sum = byte_sliced_add_carryfree::<Level::Base>(
		builder,
		format!("upper sum {}b", Level::Base::WIDTH),
		upper_half_x,
		upper_half_y,
		internal_carry,
		log_size,
		lookup_batch_add,
		lookup_batch_add_carryfree,
	)?;

	let sum = Level::join(&lower_sum, &upper_sum);

	// Everything below is for test assertions
	if let Some(witness) = builder.witness() {
		let x_bytes_as_u8 = (0..Level::WIDTH).map(|this_byte_idx| {
			let this_byte_oracle = x_in[this_byte_idx];
			witness
				.get::<B8>(this_byte_oracle)
				.unwrap()
				.as_slice::<u8>()
		});

		let y_bytes_as_u8 = (0..Level::WIDTH).map(|this_byte_idx| {
			let this_byte_oracle = y_in[this_byte_idx];
			witness
				.get::<B8>(this_byte_oracle)
				.unwrap()
				.as_slice::<u8>()
		});

		let sum_bytes_as_u8 = (0..Level::WIDTH).map(|this_byte_idx| {
			let this_byte_oracle = sum[this_byte_idx];
			witness
				.get::<B8>(this_byte_oracle)
				.unwrap()
				.as_slice::<u8>()
		});

		let cin_as_u8_packed = witness.get::<B1>(carry_in).unwrap().as_slice::<u8>();

		for row_idx in 0..1 << log_size {
			let mut x_u512 = U512::ZERO;
			for (byte_idx, x_byte_column) in x_bytes_as_u8.clone().enumerate() {
				x_u512 |= U512::from(x_byte_column[row_idx]) << (8 * byte_idx);
			}

			let mut y_u512 = U512::ZERO;
			for (byte_idx, y_byte_column) in y_bytes_as_u8.clone().enumerate() {
				y_u512 |= U512::from(y_byte_column[row_idx]) << (8 * byte_idx);
			}

			let mut sum_u512 = U512::ZERO;
			for (byte_idx, sum_byte_column) in sum_bytes_as_u8.clone().enumerate() {
				sum_u512 |= U512::from(sum_byte_column[row_idx]) << (8 * byte_idx);
			}

			let cin_u512 = U512::from((cin_as_u8_packed[row_idx / 8] >> (row_idx % 8)) & 1);

			let expected_sum_u512 = x_u512 + y_u512 + cin_u512;

			assert_eq!(expected_sum_u512, sum_u512);
		}
	}
	builder.pop_namespace();

	Ok(sum)
}<|MERGE_RESOLUTION|>--- conflicted
+++ resolved
@@ -15,13 +15,8 @@
 type B8 = BinaryField8b;
 
 #[allow(clippy::too_many_arguments)]
-<<<<<<< HEAD
-pub fn byte_sliced_add_carryfree<U, F, Level: TowerLevel>(
-	builder: &mut ConstraintSystemBuilder<U, F>,
-=======
-pub fn byte_sliced_add_carryfree<Level: TowerLevel<OracleId, Data: Sized>>(
+pub fn byte_sliced_add_carryfree<Level: TowerLevel<Data<OracleId>: Sized>>(
 	builder: &mut ConstraintSystemBuilder,
->>>>>>> 28fdae57
 	name: impl ToString,
 	x_in: &Level::Data<OracleId>,
 	y_in: &Level::Data<OracleId>,
@@ -29,25 +24,7 @@
 	log_size: usize,
 	lookup_batch_add: &mut LookupBatch,
 	lookup_batch_add_carryfree: &mut LookupBatch,
-<<<<<<< HEAD
-) -> Result<Level::Data<OracleId>, anyhow::Error>
-where
-	U: Pod
-		+ UnderlierType
-		+ PackScalar<B1>
-		+ PackScalar<B8>
-		+ PackScalar<B16>
-		+ PackScalar<B32>
-		+ PackScalar<F>,
-	PackedType<U, B8>: PackedFieldIndexable,
-	PackedType<U, B16>: PackedFieldIndexable,
-	PackedType<U, B32>: PackedFieldIndexable,
-	F: TowerField + BinaryField + ExtensionField<B8> + ExtensionField<B16> + ExtensionField<B32>,
-	Level::Data<OracleId>: Sized,
-{
-=======
-) -> Result<Level::Data, anyhow::Error> {
->>>>>>> 28fdae57
+) -> Result<Level::Data<OracleId>, anyhow::Error> {
 	if Level::WIDTH == 1 {
 		let sum = u8add_carryfree(
 			builder,
