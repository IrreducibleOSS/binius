// Copyright 2024-2025 Irreducible Inc.

use alloy_primitives::U512;
use anyhow::Result;
use binius_core::{oracle::OracleId, transparent::constant::Constant};
use binius_field::{
	tower_levels::TowerLevel, underlier::WithUnderlier, BinaryField32b, BinaryField8b, TowerField,
};
use binius_macros::arith_expr;

use super::{byte_sliced_add_carryfree, byte_sliced_mul};
use crate::{
	builder::{types::F, ConstraintSystemBuilder},
	lasso::{
		batch::LookupBatch,
		lookups::u8_arithmetic::{add_carryfree_lookup, add_lookup, dci_lookup, mul_lookup},
	},
};

type B8 = BinaryField8b;

#[allow(clippy::too_many_arguments)]
<<<<<<< HEAD
pub fn byte_sliced_modular_mul<U, F, LevelIn: TowerLevel, LevelOut: TowerLevel<Base = LevelIn>>(
	builder: &mut ConstraintSystemBuilder<U, F>,
=======
pub fn byte_sliced_modular_mul<
	LevelIn: TowerLevel<OracleId>,
	LevelOut: TowerLevel<OracleId, Base = LevelIn>,
>(
	builder: &mut ConstraintSystemBuilder,
>>>>>>> 28fdae57
	name: impl ToString,
	mult_a: &LevelIn::Data<OracleId>,
	mult_b: &LevelIn::Data<OracleId>,
	modulus_input: &[u8],
	log_size: usize,
	zero_byte_oracle: OracleId,
	zero_carry_oracle: OracleId,
<<<<<<< HEAD
) -> Result<LevelIn::Data<OracleId>, anyhow::Error>
where
	U: Pod
		+ UnderlierType
		+ PackScalar<B1>
		+ PackScalar<B8>
		+ PackScalar<B16>
		+ PackScalar<B32>
		+ PackScalar<F>,
	PackedType<U, B8>: PackedFieldIndexable,
	PackedType<U, B16>: PackedFieldIndexable,
	PackedType<U, B32>: PackedFieldIndexable,
	F: TowerField + BinaryField + ExtensionField<B8> + ExtensionField<B16> + ExtensionField<B32>,
	<F as WithUnderlier>::Underlier: From<u8>,
{
=======
) -> Result<LevelIn::Data, anyhow::Error> {
>>>>>>> 28fdae57
	builder.push_namespace(name);

	let lookup_t_mul = mul_lookup(builder, "mul table")?;
	let lookup_t_add = add_lookup(builder, "add table")?;
	let lookup_t_add_carryfree = add_carryfree_lookup(builder, "add cf table")?;

	// The double conditional increment wont be used if we're at the base of the tower
	let lookup_t_dci = if LevelIn::WIDTH == 1 {
		usize::MAX
	} else {
		dci_lookup(builder, "dci table")?
	};

	let mut lookup_batch_mul = LookupBatch::new([lookup_t_mul]);
	let mut lookup_batch_add = LookupBatch::new([lookup_t_add]);
	let mut lookup_batch_add_carryfree = LookupBatch::new([lookup_t_add_carryfree]);

	// This batch WILL NOT get executed if we are instantiating it for 8b mul
	let mut lookup_batch_dci = LookupBatch::new([lookup_t_dci]);

	let mut quotient = LevelIn::default();
	let mut remainder = LevelIn::default();
	let mut modulus = LevelIn::default();

	for byte_idx in 0..LevelIn::WIDTH {
		quotient[byte_idx] = builder.add_committed("quotient", log_size, B8::TOWER_LEVEL);
		remainder[byte_idx] = builder.add_committed("remainder", log_size, B8::TOWER_LEVEL);
		modulus[byte_idx] = builder.add_transparent(
			"modulus",
			Constant::new(
				log_size,
				<F as WithUnderlier>::from_underlier(<u8 as Into<
					<F as WithUnderlier>::Underlier,
				>>::into(modulus_input[byte_idx])),
			),
		)?;
	}

	let ab = byte_sliced_mul::<LevelIn, LevelOut>(
		builder,
		"ab",
		mult_a,
		mult_b,
		log_size,
		zero_carry_oracle,
		&mut lookup_batch_mul,
		&mut lookup_batch_add,
		&mut lookup_batch_dci,
	)?;

	if let Some(witness) = builder.witness() {
		let ab_bytes_as_u8: Vec<_> = (0..LevelOut::WIDTH)
			.map(|this_byte_idx| {
				let this_byte_oracle = ab[this_byte_idx];
				witness
					.get::<B8>(this_byte_oracle)
					.unwrap()
					.as_slice::<u8>()
			})
			.collect();

		let mut quotient: Vec<_> = (0..LevelIn::WIDTH)
			.map(|this_byte_idx| {
				let this_byte_oracle = quotient[this_byte_idx];
				witness.new_column::<B8>(this_byte_oracle)
			})
			.collect();

		let mut remainder: Vec<_> = (0..LevelIn::WIDTH)
			.map(|this_byte_idx| {
				let this_byte_oracle: usize = remainder[this_byte_idx];
				witness.new_column::<B8>(this_byte_oracle)
			})
			.collect();

		let mut modulus: Vec<_> = (0..LevelIn::WIDTH)
			.map(|this_byte_idx| {
				let this_byte_oracle = modulus[this_byte_idx];
				witness.new_column::<B8>(this_byte_oracle)
			})
			.collect();

		let mut modulus_u512 = U512::ZERO;

		for (byte_idx, modulus_byte_column) in modulus.iter_mut().enumerate() {
			let modulus_byte_column_u8 = modulus_byte_column.as_mut_slice::<u8>();
			modulus_u512 |= U512::from(modulus_input[byte_idx]) << (8 * byte_idx);
			modulus_byte_column_u8.fill(modulus_input[byte_idx]);
		}

		for row_idx in 0..1 << log_size {
			let mut ab_u512 = U512::ZERO;
			for (byte_idx, ab_byte_column) in ab_bytes_as_u8.iter().enumerate() {
				ab_u512 |= U512::from(ab_byte_column[row_idx]) << (8 * byte_idx);
			}

			let quotient_u512 = ab_u512 / modulus_u512;
			let remainder_u512 = ab_u512 % modulus_u512;

			for (byte_idx, quotient_byte_column) in quotient.iter_mut().enumerate() {
				let quotient_byte_column_u8 = quotient_byte_column.as_mut_slice::<u8>();
				quotient_byte_column_u8[row_idx] = quotient_u512.byte(byte_idx);
			}

			for (byte_idx, remainder_byte_column) in remainder.iter_mut().enumerate() {
				let remainder_byte_column_u8 = remainder_byte_column.as_mut_slice::<u8>();
				remainder_byte_column_u8[row_idx] = remainder_u512.byte(byte_idx);
			}
		}
	}

	let qm = byte_sliced_mul::<LevelIn, LevelOut>(
		builder,
		"qm",
		&quotient,
		&modulus,
		log_size,
		zero_carry_oracle,
		&mut lookup_batch_mul,
		&mut lookup_batch_add,
		&mut lookup_batch_dci,
	)?;

	let mut repeating_zero = LevelIn::default();
	for byte_idx in 0..LevelIn::WIDTH {
		repeating_zero[byte_idx] = zero_byte_oracle;
	}

	let qm_plus_r = byte_sliced_add_carryfree::<LevelOut>(
		builder,
		"hi*lo",
		&qm,
		&LevelOut::join(&remainder, &repeating_zero),
		zero_carry_oracle,
		log_size,
		&mut lookup_batch_add,
		&mut lookup_batch_add_carryfree,
	)?;

	lookup_batch_mul.execute::<BinaryField32b>(builder)?;
	lookup_batch_add.execute::<BinaryField32b>(builder)?;
	lookup_batch_add_carryfree.execute::<BinaryField32b>(builder)?;

	if LevelIn::WIDTH != 1 {
		lookup_batch_dci.execute::<BinaryField32b>(builder)?;
	}

	let consistency = arith_expr!([x, y] = x - y);

	for byte_idx in 0..LevelOut::WIDTH {
		builder.assert_zero(
			format!("byte_consistency_{byte_idx}"),
			[ab[byte_idx], qm_plus_r[byte_idx]],
			consistency.clone().convert_field(),
		);
	}

	builder.pop_namespace();
	Ok(remainder)
}<|MERGE_RESOLUTION|>--- conflicted
+++ resolved
@@ -20,16 +20,8 @@
 type B8 = BinaryField8b;
 
 #[allow(clippy::too_many_arguments)]
-<<<<<<< HEAD
-pub fn byte_sliced_modular_mul<U, F, LevelIn: TowerLevel, LevelOut: TowerLevel<Base = LevelIn>>(
-	builder: &mut ConstraintSystemBuilder<U, F>,
-=======
-pub fn byte_sliced_modular_mul<
-	LevelIn: TowerLevel<OracleId>,
-	LevelOut: TowerLevel<OracleId, Base = LevelIn>,
->(
+pub fn byte_sliced_modular_mul<LevelIn: TowerLevel, LevelOut: TowerLevel<Base = LevelIn>>(
 	builder: &mut ConstraintSystemBuilder,
->>>>>>> 28fdae57
 	name: impl ToString,
 	mult_a: &LevelIn::Data<OracleId>,
 	mult_b: &LevelIn::Data<OracleId>,
@@ -37,25 +29,7 @@
 	log_size: usize,
 	zero_byte_oracle: OracleId,
 	zero_carry_oracle: OracleId,
-<<<<<<< HEAD
-) -> Result<LevelIn::Data<OracleId>, anyhow::Error>
-where
-	U: Pod
-		+ UnderlierType
-		+ PackScalar<B1>
-		+ PackScalar<B8>
-		+ PackScalar<B16>
-		+ PackScalar<B32>
-		+ PackScalar<F>,
-	PackedType<U, B8>: PackedFieldIndexable,
-	PackedType<U, B16>: PackedFieldIndexable,
-	PackedType<U, B32>: PackedFieldIndexable,
-	F: TowerField + BinaryField + ExtensionField<B8> + ExtensionField<B16> + ExtensionField<B32>,
-	<F as WithUnderlier>::Underlier: From<u8>,
-{
-=======
-) -> Result<LevelIn::Data, anyhow::Error> {
->>>>>>> 28fdae57
+) -> Result<LevelIn::Data<OracleId>, anyhow::Error> {
 	builder.push_namespace(name);
 
 	let lookup_t_mul = mul_lookup(builder, "mul table")?;
