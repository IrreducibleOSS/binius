// Copyright 2024-2025 Irreducible Inc.

use std::{array, fmt::Debug};

use alloy_primitives::U512;
use binius_core::{constraint_system::validate::validate_witness, oracle::OracleId};
use binius_field::{
	tower_levels::TowerLevel, BinaryField1b, BinaryField32b, BinaryField8b, Field, TowerField,
};
use rand::{rngs::ThreadRng, thread_rng, Rng};

use super::{
	byte_sliced_add, byte_sliced_add_carryfree, byte_sliced_double_conditional_increment,
	byte_sliced_modular_mul, byte_sliced_mul,
};
use crate::{
	builder::ConstraintSystemBuilder,
	lasso::{
		batch::LookupBatch,
		lookups::u8_arithmetic::{add_carryfree_lookup, add_lookup, dci_lookup, mul_lookup},
	},
	transparent,
	unconstrained::unconstrained,
};

type B8 = BinaryField8b;
type B32 = BinaryField32b;

pub fn random_u512(rng: &mut ThreadRng) -> U512 {
	let limbs = array::from_fn(|_| rng.gen());
	U512::from_limbs(limbs)
}

pub fn test_bytesliced_add<const WIDTH: usize, TL>()
where
	TL: TowerLevel,
{
	let allocator = bumpalo::Bump::new();
	let mut builder = ConstraintSystemBuilder::new_with_witness(&allocator);
	let log_size = 14;

	let x_in =
<<<<<<< HEAD
		TL::from_fn(|_| unconstrained::<_, _, BinaryField8b>(&mut builder, "x", log_size).unwrap());
	let y_in =
		TL::from_fn(|_| unconstrained::<_, _, BinaryField8b>(&mut builder, "y", log_size).unwrap());
	let c_in = unconstrained::<_, _, BinaryField1b>(&mut builder, "cin first", log_size).unwrap();
=======
		array::from_fn(|_| unconstrained::<BinaryField8b>(&mut builder, "x", log_size).unwrap());
	let y_in =
		array::from_fn(|_| unconstrained::<BinaryField8b>(&mut builder, "y", log_size).unwrap());
	let c_in = unconstrained::<BinaryField1b>(&mut builder, "cin first", log_size).unwrap();
>>>>>>> 28fdae57

	let lookup_t_add = add_lookup(&mut builder, "add table").unwrap();

	let mut lookup_batch_add = LookupBatch::new([lookup_t_add]);
	let _sum_and_cout = byte_sliced_add::<TL>(
		&mut builder,
		"lasso_bytesliced_add",
		&x_in,
		&y_in,
		c_in,
		log_size,
		&mut lookup_batch_add,
	)
	.unwrap();

	lookup_batch_add.execute::<B32>(&mut builder).unwrap();

	let witness = builder.take_witness().unwrap();
	let constraint_system = builder.build().unwrap();
	let boundaries = vec![];
	validate_witness(&constraint_system, &boundaries, &witness).unwrap();
}

pub fn test_bytesliced_add_carryfree<const WIDTH: usize, TL>()
where
	TL: TowerLevel,
{
	let allocator = bumpalo::Bump::new();
	let mut builder = ConstraintSystemBuilder::new_with_witness(&allocator);
	let log_size = 14;
	let x_in = TL::from_fn(|_| builder.add_committed("x", log_size, BinaryField8b::TOWER_LEVEL));
	let y_in = TL::from_fn(|_| builder.add_committed("y", log_size, BinaryField8b::TOWER_LEVEL));
	let c_in = builder.add_committed("c", log_size, BinaryField1b::TOWER_LEVEL);

	if let Some(witness) = builder.witness() {
		let mut x_in: [_; WIDTH] =
			array::from_fn(|byte_idx| witness.new_column::<BinaryField8b>(x_in[byte_idx]));
		let mut y_in: [_; WIDTH] =
			array::from_fn(|byte_idx| witness.new_column::<BinaryField8b>(y_in[byte_idx]));
		let mut c_in = witness.new_column::<BinaryField1b>(c_in);

		let x_in_bytes_u8: [_; WIDTH] = x_in.each_mut().map(|col| col.as_mut_slice::<u8>());
		let y_in_bytes_u8: [_; WIDTH] = y_in.each_mut().map(|col| col.as_mut_slice::<u8>());
		let c_in_u8 = c_in.as_mut_slice::<u8>();

		for row_idx in 0..1 << log_size {
			let mut rng = thread_rng();
			let input_bitmask = (U512::from(1u8) << (8 * WIDTH)) - U512::from(1u8);
			let mut x = random_u512(&mut rng);
			x &= input_bitmask;
			let mut y = random_u512(&mut rng);
			y &= input_bitmask;

			let mut c: bool = rng.gen();

			while (x + y + U512::from(c)) > input_bitmask {
				x = random_u512(&mut rng);
				x &= input_bitmask;
				y = random_u512(&mut rng);
				y &= input_bitmask;
				c = rng.gen();
			}

			for byte_idx in 0..WIDTH {
				x_in_bytes_u8[byte_idx][row_idx] = x.byte(byte_idx);

				y_in_bytes_u8[byte_idx][row_idx] = y.byte(byte_idx);
			}

			c_in_u8[row_idx / 8] |= (c as u8) << (row_idx % 8);
		}
	}

	let lookup_t_add = add_lookup(&mut builder, "add table").unwrap();
	let lookup_t_add_carryfree = add_carryfree_lookup(&mut builder, "add table").unwrap();

	let mut lookup_batch_add = LookupBatch::new([lookup_t_add]);
	let mut lookup_batch_add_carryfree = LookupBatch::new([lookup_t_add_carryfree]);

	let _sum_and_cout = byte_sliced_add_carryfree::<TL>(
		&mut builder,
		"lasso_bytesliced_add_carryfree",
		&x_in,
		&y_in,
		c_in,
		log_size,
		&mut lookup_batch_add,
		&mut lookup_batch_add_carryfree,
	)
	.unwrap();

	lookup_batch_add.execute::<B32>(&mut builder).unwrap();
	lookup_batch_add_carryfree
		.execute::<B32>(&mut builder)
		.unwrap();

	let witness = builder.take_witness().unwrap();
	let constraint_system = builder.build().unwrap();
	let boundaries = vec![];
	validate_witness(&constraint_system, &boundaries, &witness).unwrap();
}

pub fn test_bytesliced_double_conditional_increment<const WIDTH: usize, TL>()
where
	TL: TowerLevel,
{
	let allocator = bumpalo::Bump::new();
	let mut builder = ConstraintSystemBuilder::new_with_witness(&allocator);
	let log_size = 14;

	let x_in =
<<<<<<< HEAD
		TL::from_fn(|_| unconstrained::<_, _, BinaryField8b>(&mut builder, "x", log_size).unwrap());
=======
		array::from_fn(|_| unconstrained::<BinaryField8b>(&mut builder, "x", log_size).unwrap());
>>>>>>> 28fdae57

	let first_c_in = unconstrained::<BinaryField1b>(&mut builder, "cin first", log_size).unwrap();

	let second_c_in = unconstrained::<BinaryField1b>(&mut builder, "cin second", log_size).unwrap();

	let zero_oracle_carry =
		transparent::constant(&mut builder, "zero carry", log_size, BinaryField1b::ZERO).unwrap();
	let lookup_t_dci = dci_lookup(&mut builder, "add table").unwrap();

	let mut lookup_batch_dci = LookupBatch::new([lookup_t_dci]);

	let _sum_and_cout = byte_sliced_double_conditional_increment::<TL>(
		&mut builder,
		"lasso_bytesliced_DCI",
		&x_in,
		first_c_in,
		second_c_in,
		log_size,
		zero_oracle_carry,
		&mut lookup_batch_dci,
	)
	.unwrap();

	lookup_batch_dci.execute::<B32>(&mut builder).unwrap();

	let witness = builder.take_witness().unwrap();
	let constraint_system = builder.build().unwrap();
	let boundaries = vec![];
	validate_witness(&constraint_system, &boundaries, &witness).unwrap();
}

pub fn test_bytesliced_mul<const WIDTH: usize, TL>()
where
	TL: TowerLevel,
{
	let allocator = bumpalo::Bump::new();
	let mut builder = ConstraintSystemBuilder::new_with_witness(&allocator);
	let log_size = 14;

<<<<<<< HEAD
	let mult_a = TL::Base::from_fn(|_| {
		unconstrained::<_, _, BinaryField8b>(&mut builder, "a", log_size).unwrap()
	});
	let mult_b = TL::Base::from_fn(|_| {
		unconstrained::<_, _, BinaryField8b>(&mut builder, "b", log_size).unwrap()
	});
=======
	let mult_a =
		array::from_fn(|_| unconstrained::<BinaryField8b>(&mut builder, "a", log_size).unwrap());
	let mult_b =
		array::from_fn(|_| unconstrained::<BinaryField8b>(&mut builder, "b", log_size).unwrap());
>>>>>>> 28fdae57

	let zero_oracle_carry =
		transparent::constant(&mut builder, "zero carry", log_size, BinaryField1b::ZERO).unwrap();

	let lookup_t_mul = mul_lookup(&mut builder, "mul lookup").unwrap();
	let lookup_t_add = add_lookup(&mut builder, "add lookup").unwrap();
	let lookup_t_dci = dci_lookup(&mut builder, "dci lookup").unwrap();

	let mut lookup_batch_mul = LookupBatch::new([lookup_t_mul]);
	let mut lookup_batch_add = LookupBatch::new([lookup_t_add]);
	let mut lookup_batch_dci = LookupBatch::new([lookup_t_dci]);

	let _sum_and_cout = byte_sliced_mul::<TL::Base, TL>(
		&mut builder,
		"lasso_bytesliced_mul",
		&mult_a,
		&mult_b,
		log_size,
		zero_oracle_carry,
		&mut lookup_batch_mul,
		&mut lookup_batch_add,
		&mut lookup_batch_dci,
	)
	.unwrap();

	let witness = builder.take_witness().unwrap();
	let constraint_system = builder.build().unwrap();
	let boundaries = vec![];
	validate_witness(&constraint_system, &boundaries, &witness).unwrap();
}

pub fn test_bytesliced_modular_mul<const WIDTH: usize, TL>()
where
	TL: TowerLevel<Data<usize>: Debug>,
	TL::Base: TowerLevel<Data<usize> = [OracleId; WIDTH]>,
{
	let allocator = bumpalo::Bump::new();
	let mut builder = ConstraintSystemBuilder::new_with_witness(&allocator);
	let log_size = 14;

	let mut rng = thread_rng();

	let mult_a = builder.add_committed_multiple::<WIDTH>("a", log_size, B8::TOWER_LEVEL);
	let mult_b = builder.add_committed_multiple::<WIDTH>("b", log_size, B8::TOWER_LEVEL);

	let input_bitmask = (U512::from(1u8) << (8 * WIDTH)) - U512::from(1u8);

	let modulus = (random_u512(&mut rng) % input_bitmask) + U512::from(1u8);

	if let Some(witness) = builder.witness() {
		let mut mult_a: [_; WIDTH] =
			array::from_fn(|byte_idx| witness.new_column::<BinaryField8b>(mult_a[byte_idx]));

		let mult_a_u8 = mult_a.each_mut().map(|col| col.as_mut_slice::<u8>());

		let mut mult_b: [_; WIDTH] =
			array::from_fn(|byte_idx| witness.new_column::<BinaryField8b>(mult_b[byte_idx]));

		let mult_b_u8 = mult_b.each_mut().map(|col| col.as_mut_slice::<u8>());

		for row_idx in 0..1 << log_size {
			let mut a = random_u512(&mut rng);
			let mut b = random_u512(&mut rng);

			a %= modulus;
			b %= modulus;

			for byte_idx in 0..WIDTH {
				mult_a_u8[byte_idx][row_idx] = a.byte(byte_idx);
				mult_b_u8[byte_idx][row_idx] = b.byte(byte_idx);
			}
		}
	}

	let modulus_input: [_; WIDTH] = array::from_fn(|byte_idx| modulus.byte(byte_idx));

	let zero_oracle_byte =
		transparent::constant(&mut builder, "zero carry", log_size, BinaryField8b::ZERO).unwrap();

	let zero_oracle_carry =
		transparent::constant(&mut builder, "zero carry", log_size, BinaryField1b::ZERO).unwrap();

	let _modded_product = byte_sliced_modular_mul::<TL::Base, TL>(
		&mut builder,
		"lasso_bytesliced_mul",
		&mult_a,
		&mult_b,
		&modulus_input,
		log_size,
		zero_oracle_byte,
		zero_oracle_carry,
	)
	.unwrap();

	let witness = builder.take_witness().unwrap();
	let constraint_system = builder.build().unwrap();
	let boundaries = vec![];
	validate_witness(&constraint_system, &boundaries, &witness).unwrap();
}<|MERGE_RESOLUTION|>--- conflicted
+++ resolved
@@ -40,17 +40,10 @@
 	let log_size = 14;
 
 	let x_in =
-<<<<<<< HEAD
-		TL::from_fn(|_| unconstrained::<_, _, BinaryField8b>(&mut builder, "x", log_size).unwrap());
+		TL::from_fn(|_| unconstrained::<BinaryField8b>(&mut builder, "x", log_size).unwrap());
 	let y_in =
-		TL::from_fn(|_| unconstrained::<_, _, BinaryField8b>(&mut builder, "y", log_size).unwrap());
-	let c_in = unconstrained::<_, _, BinaryField1b>(&mut builder, "cin first", log_size).unwrap();
-=======
-		array::from_fn(|_| unconstrained::<BinaryField8b>(&mut builder, "x", log_size).unwrap());
-	let y_in =
-		array::from_fn(|_| unconstrained::<BinaryField8b>(&mut builder, "y", log_size).unwrap());
+		TL::from_fn(|_| unconstrained::<BinaryField8b>(&mut builder, "y", log_size).unwrap());
 	let c_in = unconstrained::<BinaryField1b>(&mut builder, "cin first", log_size).unwrap();
->>>>>>> 28fdae57
 
 	let lookup_t_add = add_lookup(&mut builder, "add table").unwrap();
 
@@ -162,11 +155,7 @@
 	let log_size = 14;
 
 	let x_in =
-<<<<<<< HEAD
-		TL::from_fn(|_| unconstrained::<_, _, BinaryField8b>(&mut builder, "x", log_size).unwrap());
-=======
-		array::from_fn(|_| unconstrained::<BinaryField8b>(&mut builder, "x", log_size).unwrap());
->>>>>>> 28fdae57
+		TL::from_fn(|_| unconstrained::<BinaryField8b>(&mut builder, "x", log_size).unwrap());
 
 	let first_c_in = unconstrained::<BinaryField1b>(&mut builder, "cin first", log_size).unwrap();
 
@@ -206,19 +195,10 @@
 	let mut builder = ConstraintSystemBuilder::new_with_witness(&allocator);
 	let log_size = 14;
 
-<<<<<<< HEAD
-	let mult_a = TL::Base::from_fn(|_| {
-		unconstrained::<_, _, BinaryField8b>(&mut builder, "a", log_size).unwrap()
-	});
-	let mult_b = TL::Base::from_fn(|_| {
-		unconstrained::<_, _, BinaryField8b>(&mut builder, "b", log_size).unwrap()
-	});
-=======
 	let mult_a =
-		array::from_fn(|_| unconstrained::<BinaryField8b>(&mut builder, "a", log_size).unwrap());
+		TL::Base::from_fn(|_| unconstrained::<BinaryField8b>(&mut builder, "a", log_size).unwrap());
 	let mult_b =
-		array::from_fn(|_| unconstrained::<BinaryField8b>(&mut builder, "b", log_size).unwrap());
->>>>>>> 28fdae57
+		TL::Base::from_fn(|_| unconstrained::<BinaryField8b>(&mut builder, "b", log_size).unwrap());
 
 	let zero_oracle_carry =
 		transparent::constant(&mut builder, "zero carry", log_size, BinaryField1b::ZERO).unwrap();
