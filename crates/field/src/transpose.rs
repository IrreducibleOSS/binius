--- conflicted
+++ resolved
@@ -68,58 +68,6 @@
 	Ok(())
 }
 
-<<<<<<< HEAD
-/// Transpose the scalars within a slice of packed extension field elements.
-///
-/// The `src` buffer is vector of `n` field extension field elements, or alternatively viewed as an
-/// n x d matrix of base field elements, where `d` is the extension degree. This transposes the
-/// base field elements into a d x n matrix in row-major order.
-pub fn transpose_scalars<P, FE, PE>(src: &[PE], dst: &mut [P]) -> Result<(), Error>
-where
-	P: PackedField,
-	FE: Field,
-	PE: PackedFieldIndexable<Scalar = FE> + RepackedExtension<P>,
-{
-	let len = src.len();
-	if !len.is_power_of_two() {
-		return Err(Error::InvalidBufferSize {
-			param: "elems",
-			msg: "power of two size required".to_string(),
-		});
-	}
-	if dst.len() != len {
-		return Err(Error::InvalidBufferSize {
-			param: "dst",
-			msg: "must have equal length to src buffer".to_string(),
-		});
-	}
-
-	let log_d = FE::LOG_DEGREE;
-	let log_n = checked_log_2(src.len()) + PE::LOG_WIDTH;
-
-	if log_n < log_d {
-		return Err(Error::InvalidBufferSize {
-			param: "src",
-			msg: "must have length at least 2^{d - w} where d is the extension degree and w is \
-			the extension packing width"
-				.to_string(),
-		});
-	}
-
-	{
-		let dst_ext = PE::cast_exts_mut(dst);
-		transpose::transpose(
-			PE::unpack_scalars(src),
-			PE::unpack_scalars_mut(dst_ext),
-			1 << log_d,
-			1 << (log_n - log_d),
-		);
-	}
-	square_transpose(log_d, dst)
-}
-
-=======
->>>>>>> edd251d0
 #[cfg(test)]
 mod tests {
 	use super::*;
