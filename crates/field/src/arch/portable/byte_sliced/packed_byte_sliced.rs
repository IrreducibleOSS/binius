--- conflicted
+++ resolved
@@ -444,7 +444,6 @@
 }
 
 macro_rules! byte_sliced_common {
-<<<<<<< HEAD
 	($name:ident, $packed_storage:ty, $scalar_type:ty, $storage_tower_level:ty) => {
 		impl TryRepackSliceInplace<<<$packed_storage as WithUnderlier>::Underlier as PackScalar<$scalar_type>>::Packed> for $name {
 			#[inline(always)]
@@ -493,9 +492,6 @@
 			}
 		}
 
-=======
-	($name:ident, $packed_storage:ty, $scalar_type:ty, $storage_level:ty) => {
->>>>>>> edd251d0
 		impl Add<$scalar_type> for $name {
 			type Output = Self;
 
@@ -601,7 +597,7 @@
 		unsafe impl WithUnderlier for $name {
 			type Underlier = ByteSlicedUnderlier<
 				<$packed_storage as WithUnderlier>::Underlier,
-				{ <$storage_level as TowerLevel>::WIDTH },
+				{ <$storage_tower_level as TowerLevel>::WIDTH },
 			>;
 
 			#[inline(always)]
@@ -658,7 +654,7 @@
 		impl PackScalar<$scalar_type>
 			for ByteSlicedUnderlier<
 				<$packed_storage as WithUnderlier>::Underlier,
-				{ <$storage_level as TowerLevel>::WIDTH },
+				{ <$storage_tower_level as TowerLevel>::WIDTH },
 			>
 		{
 			type Packed = $name;
