--- conflicted
+++ resolved
@@ -124,13 +124,8 @@
 				let mut result1 = Self::default();
 				let mut result2 = Self::default();
 
-<<<<<<< HEAD
 				for byte_num in 0..<$tower_level as TowerLevel>::WIDTH {
-					let (this_byte_result1, this_byte_result2) =
-=======
-				for byte_num in 0..<$tower_level as TowerLevel<PackedAESBinaryField32x8b>>::WIDTH {
 					(result1.data[byte_num], result2.data[byte_num]) =
->>>>>>> f8436560
 						self.data[byte_num].interleave(other.data[byte_num], log_block_len);
 				}
 
