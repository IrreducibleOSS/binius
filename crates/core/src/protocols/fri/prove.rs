// Copyright 2024-2025 Irreducible Inc.

use binius_field::{
	packed::{iter_packed_slice_with_offset, len_packed_slice},
	BinaryField, BinaryField1b, ExtensionField, PackedExtension, PackedField, TowerField,
};
use binius_math::MultilinearQuery;
use binius_maybe_rayon::prelude::*;
use binius_ntt::AdditiveNTT;
use binius_utils::{bail, checked_arithmetics::log2_strict_usize, SerializeBytes};
use bytemuck::zeroed_vec;
use bytes::BufMut;
use itertools::izip;
use tracing::instrument;

use super::{
	common::{vcs_optimal_layers_depths_iter, FRIParams},
	error::Error,
	TerminateCodeword,
};
use crate::{
	fiat_shamir::{CanSampleBits, Challenger},
	merkle_tree::{MerkleTreeProver, MerkleTreeScheme},
	protocols::fri::common::fold_interleaved_chunk,
	reed_solomon::reed_solomon::ReedSolomonCode,
	transcript::{ProverTranscript, TranscriptWriter},
};

/// FRI-fold the interleaved codeword using the given challenges.
///
/// ## Arguments
///
/// * `ntt` - the NTT instance, used to look up the twiddle values.
/// * `codeword` - an interleaved codeword.
/// * `challenges` - the folding challenges. The length must be at least `log_batch_size`.
/// * `log_len` - the binary logarithm of the code length.
/// * `log_batch_size` - the binary logarithm of the interleaved code batch size.
///
/// See [DP24], Def. 3.6 and Lemma 3.9 for more details.
///
/// [DP24]: <https://eprint.iacr.org/2024/504>
#[instrument(skip_all, level = "debug")]
fn fold_interleaved<F, FS, NTT, P>(
	ntt: &NTT,
	codeword: &[P],
	challenges: &[F],
	log_len: usize,
	log_batch_size: usize,
) -> Vec<F>
where
	F: BinaryField + ExtensionField<FS>,
	FS: BinaryField,
	NTT: AdditiveNTT<FS> + Sync,
	P: PackedField<Scalar = F>,
{
	assert_eq!(codeword.len(), 1 << (log_len + log_batch_size).saturating_sub(P::LOG_WIDTH));
	assert!(challenges.len() >= log_batch_size);

	let (interleave_challenges, fold_challenges) = challenges.split_at(log_batch_size);
	let tensor = MultilinearQuery::expand(interleave_challenges);

	// For each chunk of size `2^chunk_size` in the codeword, fold it with the folding challenges
	let fold_chunk_size = 1 << fold_challenges.len();
	let chunk_size = 1 << challenges.len().saturating_sub(P::LOG_WIDTH);
	codeword
		.par_chunks(chunk_size)
		.enumerate()
		.map_init(
			|| vec![F::default(); fold_chunk_size],
			|scratch_buffer, (i, chunk)| {
				fold_interleaved_chunk(
					ntt,
					log_len,
					log_batch_size,
					i,
					chunk,
					tensor.expansion(),
					fold_challenges,
					scratch_buffer,
				)
			},
		)
		.collect()
}

#[derive(Debug)]
pub struct CommitOutput<P, VCSCommitment, VCSCommitted> {
	pub commitment: VCSCommitment,
	pub committed: VCSCommitted,
	pub codeword: Vec<P>,
}

/// Creates a parallel iterator over scalars of subfield elementsAssumes chunk_size to be a power of two
pub fn to_par_scalar_big_chunks<P>(
	packed_slice: &[P],
	chunk_size: usize,
) -> impl IndexedParallelIterator<Item: Iterator<Item = P::Scalar> + Send + '_>
where
	P: PackedField,
{
	packed_slice
		.par_chunks(chunk_size / P::WIDTH)
		.map(|chunk| PackedField::iter_slice(chunk))
}

pub fn to_par_scalar_small_chunks<P>(
	packed_slice: &[P],
	chunk_size: usize,
) -> impl IndexedParallelIterator<Item: Iterator<Item = P::Scalar> + Send + '_>
where
	P: PackedField,
{
	(0..packed_slice.len() * P::WIDTH)
		.into_par_iter()
		.step_by(chunk_size)
		.map(move |start_index| {
			let packed_item = &packed_slice[start_index / P::WIDTH];
			packed_item
				.iter()
				.skip(start_index % P::WIDTH)
				.take(chunk_size)
		})
}

/// Encodes and commits the input message.
///
/// ## Arguments
///
/// * `rs_code` - the Reed-Solomon code to use for encoding
/// * `params` - common FRI protocol parameters.
/// * `merkle_prover` - the merke tree prover to use for committing
/// * `message` - the interleaved message to encode and commit
#[instrument(skip_all, level = "debug")]
pub fn commit_interleaved<F, FA, P, PA, NTT, MerkleProver, VCS>(
	rs_code: &ReedSolomonCode<FA>,
	params: &FRIParams<F, FA>,
	ntt: &NTT,
	merkle_prover: &MerkleProver,
	message: &[P],
) -> Result<CommitOutput<P, VCS::Digest, MerkleProver::Committed>, Error>
where
	F: BinaryField,
	FA: BinaryField,
	P: PackedField<Scalar = F> + PackedExtension<FA, PackedSubfield = PA>,
	PA: PackedField<Scalar = FA>,
	NTT: AdditiveNTT<FA> + Sync,
	MerkleProver: MerkleTreeProver<F, Scheme = VCS>,
	VCS: MerkleTreeScheme<F>,
{
	let n_elems = rs_code.dim() << params.log_batch_size();
	if message.len() * P::WIDTH != n_elems {
		bail!(Error::InvalidArgs(
			"interleaved message length does not match code parameters".to_string()
		));
	}

	commit_interleaved_with(params, ntt, merkle_prover, move |buffer| {
		buffer.copy_from_slice(message)
	})
}

#[derive(Debug)]
#[allow(dead_code)]
struct SortAndMergeDimensionData {
	log_elems: usize,
	element_size: usize,
}

impl SortAndMergeDimensionData {
	fn new<F: BinaryField>(log_elems: usize) -> Self {
		let element_size = <F as ExtensionField<BinaryField1b>>::DEGREE;
		Self {
			log_elems,
			element_size,
		}
	}
}

#[derive(Debug)]
#[allow(dead_code)]
struct RSEncodeDimensionData {
	log_elems: usize,
	element_size: usize,
	log_batch_size: usize,
}

impl RSEncodeDimensionData {
	fn new<F: BinaryField>(log_elems: usize, log_batch_size: usize) -> Self {
		let element_size = <F as ExtensionField<BinaryField1b>>::DEGREE;
		Self {
			log_elems,
			element_size,
			log_batch_size,
		}
	}
}

#[derive(Debug)]
#[allow(dead_code)]
struct MerkleTreeDimensionData {
	log_elems: usize,
	element_size: usize,
	coset_log_len: usize,
}

impl MerkleTreeDimensionData {
	fn new<F: BinaryField>(log_elems: usize, coset_log_len: usize) -> Self {
		let element_size = <F as ExtensionField<BinaryField1b>>::DEGREE;
		Self {
			log_elems,
			element_size,
			coset_log_len,
		}
	}
}

/// Encodes and commits the input message with a closure for writing the message.
///
/// ## Arguments
///
/// * `rs_code` - the Reed-Solomon code to use for encoding
/// * `params` - common FRI protocol parameters.
/// * `merkle_prover` - the Merkle tree prover to use for committing
/// * `message_writer` - a closure that writes the interleaved message to encode and commit
pub fn commit_interleaved_with<F, FA, P, PA, NTT, MerkleProver, VCS>(
	params: &FRIParams<F, FA>,
	ntt: &NTT,
	merkle_prover: &MerkleProver,
	message_writer: impl FnOnce(&mut [P]),
) -> Result<CommitOutput<P, VCS::Digest, MerkleProver::Committed>, Error>
where
	F: BinaryField,
	FA: BinaryField,
	P: PackedField<Scalar = F> + PackedExtension<FA, PackedSubfield = PA>,
	PA: PackedField<Scalar = FA>,
	NTT: AdditiveNTT<FA> + Sync,
	MerkleProver: MerkleTreeProver<F, Scheme = VCS>,
	VCS: MerkleTreeScheme<F>,
{
	let rs_code = params.rs_code();
	let log_batch_size = params.log_batch_size();
	let log_elems = rs_code.log_dim() + log_batch_size;
	if log_elems < P::LOG_WIDTH {
		todo!("can't handle this case well");
	}

	let mut encoded = zeroed_vec(1 << (log_elems - P::LOG_WIDTH + rs_code.log_inv_rate()));

	let dimensions_data = SortAndMergeDimensionData::new::<F>(log_elems);
	tracing::debug_span!("[task] Sort & Merge", phase = "commit", perfetto_category = "task.main", dimensions_data = ?dimensions_data)
		.in_scope(|| {
			message_writer(&mut encoded[..1 << (log_elems - P::LOG_WIDTH)]);
		});

<<<<<<< HEAD
	let dimensions_data = RSEncodeDimensionData::new::<F>(log_elems, log_batch_size);
	tracing::debug_span!("[task] RS Encode", phase = "commit", perfetto_category = "task.main", dimensions_data = ?dimensions_data)
		.in_scope(|| {
			rs_code.encode_ext_batch_inplace(&mut encoded, log_batch_size)
	})?;
=======
	tracing::debug_span!("[task] RS Encode", phase = "commit", perfetto_category = "task.main")
		.in_scope(|| rs_code.encode_ext_batch_inplace(ntt, &mut encoded, log_batch_size))?;
>>>>>>> ed227dfc

	// Take the first arity as coset_log_len, or use the value such that the number of leaves equals 1 << log_inv_rate if arities is empty
	let coset_log_len = params.fold_arities().first().copied().unwrap_or(log_elems);

	let log_len = params.log_len() - coset_log_len;
	let dimension_data = MerkleTreeDimensionData::new::<F>(log_len, coset_log_len);
	let merkle_tree_span = tracing::debug_span!(
		"[task] Merkle Tree",
		phase = "commit",
		perfetto_category = "task.main",
		dimensions_data = ?dimension_data
	)
	.entered();
	let (commitment, vcs_committed) = if coset_log_len > P::LOG_WIDTH {
		let iterated_big_chunks = to_par_scalar_big_chunks(&encoded, 1 << coset_log_len);

		merkle_prover
			.commit_iterated(iterated_big_chunks, log_len)
			.map_err(|err| Error::VectorCommit(Box::new(err)))?
	} else {
		let iterated_small_chunks = to_par_scalar_small_chunks(&encoded, 1 << coset_log_len);

		merkle_prover
			.commit_iterated(iterated_small_chunks, log_len)
			.map_err(|err| Error::VectorCommit(Box::new(err)))?
	};
	drop(merkle_tree_span);

	Ok(CommitOutput {
		commitment: commitment.root,
		committed: vcs_committed,
		codeword: encoded,
	})
}

pub enum FoldRoundOutput<VCSCommitment> {
	NoCommitment,
	Commitment(VCSCommitment),
}

/// A stateful prover for the FRI fold phase.
pub struct FRIFolder<'a, F, FA, P, NTT, MerkleProver, VCS>
where
	FA: BinaryField,
	F: BinaryField,
	P: PackedField<Scalar = F>,
	MerkleProver: MerkleTreeProver<F, Scheme = VCS>,
	VCS: MerkleTreeScheme<F>,
{
	params: &'a FRIParams<F, FA>,
	ntt: &'a NTT,
	merkle_prover: &'a MerkleProver,
	codeword: &'a [P],
	codeword_committed: &'a MerkleProver::Committed,
	round_committed: Vec<(Vec<F>, MerkleProver::Committed)>,
	curr_round: usize,
	next_commit_round: Option<usize>,
	unprocessed_challenges: Vec<F>,
}

impl<'a, F, FA, P, NTT, MerkleProver, VCS> FRIFolder<'a, F, FA, P, NTT, MerkleProver, VCS>
where
	F: TowerField + ExtensionField<FA>,
	FA: BinaryField,
	P: PackedField<Scalar = F>,
	NTT: AdditiveNTT<FA> + Sync,
	MerkleProver: MerkleTreeProver<F, Scheme = VCS>,
	VCS: MerkleTreeScheme<F, Digest: SerializeBytes>,
{
	/// Constructs a new folder.
	pub fn new(
		params: &'a FRIParams<F, FA>,
		ntt: &'a NTT,
		merkle_prover: &'a MerkleProver,
		committed_codeword: &'a [P],
		committed: &'a MerkleProver::Committed,
	) -> Result<Self, Error> {
		if len_packed_slice(committed_codeword) < 1 << params.log_len() {
			bail!(Error::InvalidArgs(
				"Reed–Solomon code length must match interleaved codeword length".to_string(),
			));
		}

		let next_commit_round = params.fold_arities().first().copied();
		Ok(Self {
			params,
			ntt,
			merkle_prover,
			codeword: committed_codeword,
			codeword_committed: committed,
			round_committed: Vec::with_capacity(params.n_oracles()),
			curr_round: 0,
			next_commit_round,
			unprocessed_challenges: Vec::with_capacity(params.rs_code().log_dim()),
		})
	}

	/// Number of fold rounds, including the final fold.
	pub const fn n_rounds(&self) -> usize {
		self.params.n_fold_rounds()
	}

	/// Number of times `execute_fold_round` has been called.
	pub const fn curr_round(&self) -> usize {
		self.curr_round
	}

	/// The length of the current codeword.
	pub fn current_codeword_len(&self) -> usize {
		match self.round_committed.last() {
			Some((codeword, _)) => codeword.len(),
			None => len_packed_slice(self.codeword),
		}
	}

	fn is_commitment_round(&self) -> bool {
		self.next_commit_round
			.is_some_and(|round| round == self.curr_round)
	}

	/// Executes the next fold round and returns the folded codeword commitment.
	///
	/// As a memory efficient optimization, this method may not actually do the folding, but instead accumulate the
	/// folding challenge for processing at a later time. This saves us from storing intermediate folded codewords.
	pub fn execute_fold_round(
		&mut self,
		challenge: F,
	) -> Result<FoldRoundOutput<VCS::Digest>, Error> {
		self.unprocessed_challenges.push(challenge);
		self.curr_round += 1;

		if !self.is_commitment_round() {
			return Ok(FoldRoundOutput::NoCommitment);
		}

		let fri_fold_span = tracing::debug_span!(
			"[task] FRI Fold",
			phase = "piop_compiler",
			perfetto_category = "task.main"
		)
		.entered();
		// Fold the last codeword with the accumulated folding challenges.
		let folded_codeword = match self.round_committed.last() {
			Some((prev_codeword, _)) => {
				// Fold a full codeword committed in the previous FRI round into a codeword with
				// reduced dimension and rate.
				fold_interleaved(
					self.ntt,
					prev_codeword,
					&self.unprocessed_challenges,
					log2_strict_usize(prev_codeword.len()),
					0,
				)
			}
			None => {
				// Fold the interleaved codeword that was originally committed into a single
				// codeword with the same or reduced block length, depending on the sequence of
				// fold rounds.
				fold_interleaved(
					self.ntt,
					self.codeword,
					&self.unprocessed_challenges,
					self.params.rs_code().log_len(),
					self.params.log_batch_size(),
				)
			}
		};
		drop(fri_fold_span);
		self.unprocessed_challenges.clear();

		// take the first arity as coset_log_len, or use inv_rate if arities are empty
		let coset_size = self
			.params
			.fold_arities()
			.get(self.round_committed.len() + 1)
			.map(|log| 1 << log)
			.unwrap_or_else(|| 1 << self.params.n_final_challenges());

		let merkle_tree_span = tracing::debug_span!(
			"[task] Merkle Tree",
			phase = "piop_compiler",
			perfetto_category = "task.main"
		)
		.entered();
		let (commitment, committed) = self
			.merkle_prover
			.commit(&folded_codeword, coset_size)
			.map_err(|err| Error::VectorCommit(Box::new(err)))?;
		drop(merkle_tree_span);

		self.round_committed.push((folded_codeword, committed));

		self.next_commit_round = self.next_commit_round.take().and_then(|next_commit_round| {
			let arity = self.params.fold_arities().get(self.round_committed.len())?;
			Some(next_commit_round + arity)
		});
		Ok(FoldRoundOutput::Commitment(commitment.root))
	}

	/// Finalizes the FRI folding process.
	///
	/// This step will process any unprocessed folding challenges to produce the
	/// final folded codeword. Then it will decode this final folded codeword
	/// to get the final message. The result is the final message and a query prover instance.
	///
	/// This returns the final message and a query prover instance.
	#[instrument(skip_all, name = "fri::FRIFolder::finalize", level = "debug")]
	#[allow(clippy::type_complexity)]
	pub fn finalize(
		mut self,
	) -> Result<(TerminateCodeword<F>, FRIQueryProver<'a, F, FA, P, MerkleProver, VCS>), Error> {
		if self.curr_round != self.n_rounds() {
			bail!(Error::EarlyProverFinish);
		}

		let terminate_codeword = self
			.round_committed
			.last()
			.map(|(codeword, _)| codeword.clone())
			.unwrap_or_else(|| PackedField::iter_slice(self.codeword).collect());

		self.unprocessed_challenges.clear();

		let Self {
			params,
			codeword,
			codeword_committed,
			round_committed,
			merkle_prover,
			..
		} = self;

		let query_prover = FRIQueryProver {
			params,
			codeword,
			codeword_committed,
			round_committed,
			merkle_prover,
		};
		Ok((terminate_codeword, query_prover))
	}

	pub fn finish_proof<Challenger_>(
		self,
		transcript: &mut ProverTranscript<Challenger_>,
	) -> Result<(), Error>
	where
		Challenger_: Challenger,
	{
		let (terminate_codeword, query_prover) = self.finalize()?;
		let mut advice = transcript.decommitment();
		advice.write_scalar_slice(&terminate_codeword);

		let layers = query_prover.vcs_optimal_layers()?;
		for layer in layers {
			advice.write_slice(&layer);
		}

		let params = query_prover.params;

		for _ in 0..params.n_test_queries() {
			let index = transcript.sample_bits(params.index_bits()) as usize;
			query_prover.prove_query(index, transcript.decommitment())?;
		}

		Ok(())
	}
}

/// A prover for the FRI query phase.
pub struct FRIQueryProver<'a, F, FA, P, MerkleProver, VCS>
where
	F: BinaryField,
	FA: BinaryField,
	P: PackedField<Scalar = F>,
	MerkleProver: MerkleTreeProver<F, Scheme = VCS>,
	VCS: MerkleTreeScheme<F>,
{
	params: &'a FRIParams<F, FA>,
	codeword: &'a [P],
	codeword_committed: &'a MerkleProver::Committed,
	round_committed: Vec<(Vec<F>, MerkleProver::Committed)>,
	merkle_prover: &'a MerkleProver,
}

impl<F, FA, P, MerkleProver, VCS> FRIQueryProver<'_, F, FA, P, MerkleProver, VCS>
where
	F: TowerField + ExtensionField<FA>,
	FA: BinaryField,
	P: PackedField<Scalar = F>,
	MerkleProver: MerkleTreeProver<F, Scheme = VCS>,
	VCS: MerkleTreeScheme<F>,
{
	/// Number of oracles sent during the fold rounds.
	pub fn n_oracles(&self) -> usize {
		self.params.n_oracles()
	}

	/// Proves a FRI challenge query.
	///
	/// ## Arguments
	///
	/// * `index` - an index into the original codeword domain
	#[instrument(skip_all, name = "fri::FRIQueryProver::prove_query", level = "debug")]
	pub fn prove_query<B>(
		&self,
		mut index: usize,
		mut advice: TranscriptWriter<B>,
	) -> Result<(), Error>
	where
		B: BufMut,
	{
		let mut arities_and_optimal_layers_depths = self
			.params
			.fold_arities()
			.iter()
			.copied()
			.zip(vcs_optimal_layers_depths_iter(self.params, self.merkle_prover.scheme()));

		let Some((first_fold_arity, first_optimal_layer_depth)) =
			arities_and_optimal_layers_depths.next()
		else {
			// If there are no query proofs, that means that no oracles were sent during the FRI
			// fold rounds. In that case, the original interleaved codeword is decommitted and
			// the only checks that need to be performed are in `verify_last_oracle`.
			return Ok(());
		};

		prove_coset_opening(
			self.merkle_prover,
			self.codeword,
			self.codeword_committed,
			index,
			first_fold_arity,
			first_optimal_layer_depth,
			&mut advice,
		)?;

		for ((codeword, committed), (arity, optimal_layer_depth)) in
			izip!(self.round_committed.iter(), arities_and_optimal_layers_depths)
		{
			index >>= arity;
			prove_coset_opening(
				self.merkle_prover,
				codeword,
				committed,
				index,
				arity,
				optimal_layer_depth,
				&mut advice,
			)?;
		}

		Ok(())
	}

	pub fn vcs_optimal_layers(&self) -> Result<Vec<Vec<VCS::Digest>>, Error> {
		let committed_iter = std::iter::once(self.codeword_committed)
			.chain(self.round_committed.iter().map(|(_, committed)| committed));

		committed_iter
			.zip(vcs_optimal_layers_depths_iter(self.params, self.merkle_prover.scheme()))
			.map(|(committed, optimal_layer_depth)| {
				self.merkle_prover
					.layer(committed, optimal_layer_depth)
					.map(|layer| layer.to_vec())
					.map_err(|err| Error::VectorCommit(Box::new(err)))
			})
			.collect::<Result<Vec<_>, _>>()
	}
}

fn prove_coset_opening<F, P, MTProver, B>(
	merkle_prover: &MTProver,
	codeword: &[P],
	committed: &MTProver::Committed,
	coset_index: usize,
	log_coset_size: usize,
	optimal_layer_depth: usize,
	advice: &mut TranscriptWriter<B>,
) -> Result<(), Error>
where
	F: TowerField,
	P: PackedField<Scalar = F>,
	MTProver: MerkleTreeProver<F>,
	B: BufMut,
{
	let values = iter_packed_slice_with_offset(codeword, coset_index << log_coset_size)
		.take(1 << log_coset_size);
	advice.write_scalar_iter(values);

	merkle_prover
		.prove_opening(committed, optimal_layer_depth, coset_index, advice)
		.map_err(|err| Error::VectorCommit(Box::new(err)))?;

	Ok(())
}<|MERGE_RESOLUTION|>--- conflicted
+++ resolved
@@ -252,16 +252,9 @@
 			message_writer(&mut encoded[..1 << (log_elems - P::LOG_WIDTH)]);
 		});
 
-<<<<<<< HEAD
 	let dimensions_data = RSEncodeDimensionData::new::<F>(log_elems, log_batch_size);
-	tracing::debug_span!("[task] RS Encode", phase = "commit", perfetto_category = "task.main", dimensions_data = ?dimensions_data)
-		.in_scope(|| {
-			rs_code.encode_ext_batch_inplace(&mut encoded, log_batch_size)
-	})?;
-=======
 	tracing::debug_span!("[task] RS Encode", phase = "commit", perfetto_category = "task.main")
 		.in_scope(|| rs_code.encode_ext_batch_inplace(ntt, &mut encoded, log_batch_size))?;
->>>>>>> ed227dfc
 
 	// Take the first arity as coset_log_len, or use the value such that the number of leaves equals 1 << log_inv_rate if arities is empty
 	let coset_log_len = params.fold_arities().first().copied().unwrap_or(log_elems);
