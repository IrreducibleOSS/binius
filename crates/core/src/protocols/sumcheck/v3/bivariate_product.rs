// Copyright 2025 Irreducible Inc.

use std::iter;

use binius_compute::{
	ComputeLayer, ComputeLayerExecutor, ComputeMemory, FSlice, KernelBuffer, KernelExecutor,
	KernelMemMap, SizedSlice, SlicesBatch,
	alloc::{BumpAllocator, ComputeAllocator, HostBumpAllocator},
};
use binius_field::{Field, TowerField, util::powers};
use binius_math::{CompositionPoly, EvaluationOrder, evaluate_univariate};
use binius_utils::bail;

use crate::{
	composition::{BivariateProduct, IndexComposition},
	protocols::sumcheck::{
		CompositeSumClaim, Error, RoundCoeffs, SumcheckClaim, prove::SumcheckProver,
	},
};

/// Sumcheck prover implementation for the special case of bivariate product compositions over
/// large-field multilinears.
///
/// This implements the [`SumcheckProver`] interface. The implementation uses a [`ComputeLayer`]
/// instance for expensive operations and the input multilinears are provided as device memory
/// slices.
pub struct BivariateSumcheckProver<'a, 'alloc, F: Field, Hal: ComputeLayer<F>> {
	hal: &'a Hal,
	dev_alloc: &'a BumpAllocator<'alloc, F, Hal::DevMem>,
	host_alloc: &'a HostBumpAllocator<'a, F>,
	n_vars_initial: usize,
	n_vars_remaining: usize,
	multilins: Vec<SumcheckMultilinear<'a, F, Hal::DevMem>>,
	compositions: Vec<IndexComposition<BivariateProduct, 2>>,
	last_coeffs_or_sums: PhaseState<F>,
}

impl<'a, 'alloc, F, Hal> BivariateSumcheckProver<'a, 'alloc, F, Hal>
where
	F: TowerField,
	Hal: ComputeLayer<F>,
{
	pub fn new(
		hal: &'a Hal,
		dev_alloc: &'a BumpAllocator<'alloc, F, Hal::DevMem>,
		host_alloc: &'a HostBumpAllocator<'a, F>,
		claim: &SumcheckClaim<F, IndexComposition<BivariateProduct, 2>>,
		multilins: Vec<FSlice<'a, F, Hal>>,
	) -> Result<Self, Error> {
		let n_vars = claim.n_vars();
		// Check shape of multilinear witness inputs.
		assert_eq!(claim.n_multilinears(), multilins.len());
		for multilin in &multilins {
			if multilin.len() != 1 << n_vars {
				bail!(Error::NumberOfVariablesMismatch);
			}
		}

		// Wrap multilinear witness inputs as SumcheckMultilinears.
		let multilins: Vec<_> = multilins
			.into_iter()
			.map(SumcheckMultilinear::PreFold)
			.collect();

		let (compositions, sums) = claim
			.composite_sums()
			.iter()
			.map(|CompositeSumClaim { composition, sum }| (composition.clone(), *sum))
			.unzip();

		Ok(Self {
			hal,
			dev_alloc,
			host_alloc,
			n_vars_initial: n_vars,
			n_vars_remaining: n_vars,
			multilins,
			compositions,
			last_coeffs_or_sums: PhaseState::InitialSums(sums),
		})
	}

	/// Returns the amount of host memory this sumcheck requires.
	pub fn required_host_memory(
		claim: &SumcheckClaim<F, IndexComposition<BivariateProduct, 2>>,
	) -> usize {
		// In `finish()`, prover allocates a temporary host buffer for each of the fully folded
		// multilinear evaluations.
		claim.n_multilinears()
	}

	/// Returns the amount of device memory this sumcheck requires.
	pub fn required_device_memory(
		claim: &SumcheckClaim<F, IndexComposition<BivariateProduct, 2>>,
	) -> usize {
		// In `fold()`, prover allocates device buffers for each of the folded multilinears. They
		// are each half of the size of the original multilinears.
		claim.n_multilinears() * (1 << (claim.n_vars() - 1))
	}
}

impl<'alloc, F, Hal> SumcheckProver<F> for BivariateSumcheckProver<'_, 'alloc, F, Hal>
where
	F: TowerField,
	Hal: ComputeLayer<F>,
{
	fn n_vars(&self) -> usize {
		self.n_vars_initial
	}

	fn evaluation_order(&self) -> EvaluationOrder {
		EvaluationOrder::HighToLow
	}

	fn execute(&mut self, batch_coeff: F) -> Result<RoundCoeffs<F>, Error> {
		let multilins = self
			.multilins
			.iter()
			.map(|multilin| multilin.const_slice())
			.collect::<Vec<_>>();

		let round_evals = calculate_round_evals(
			self.hal,
			self.n_vars_remaining,
			batch_coeff,
			&multilins,
			&self.compositions,
		)?;

		let batched_sum = match self.last_coeffs_or_sums {
			PhaseState::Coeffs(_) => {
				bail!(Error::ExpectedFold);
			}
			PhaseState::InitialSums(ref sums) => evaluate_univariate(sums, batch_coeff),
			PhaseState::BatchedSum(sum) => sum,
		};
		let round_coeffs = calculate_round_coeffs_from_evals(batched_sum, round_evals);
		self.last_coeffs_or_sums = PhaseState::Coeffs(round_coeffs.clone());

		// This is because the batched verifier reads a batched polynomial from the transcript with
		// max degree from all compositions being proven. If our compoisition is empty, we add a
		// degree 0 polynomial to whatever is already being written to the transcript by the batch
		// prover.
		if self.compositions.is_empty() {
			Ok(RoundCoeffs(vec![]))
		} else {
			Ok(round_coeffs)
		}
	}

	fn fold(&mut self, challenge: F) -> Result<(), Error> {
		if self.n_vars_remaining == 0 {
			bail!(Error::ExpectedFinish);
		}

		// Update the stored multilinear sums.
		match self.last_coeffs_or_sums {
			PhaseState::Coeffs(ref coeffs) => {
				let new_sum = evaluate_univariate(&coeffs.0, challenge);
				self.last_coeffs_or_sums = PhaseState::BatchedSum(new_sum);
			}
			PhaseState::InitialSums(_) | PhaseState::BatchedSum(_) => {
				bail!(Error::ExpectedExecution);
			}
		}

		// Fold the multilinears
		let _ = self.hal.execute(|exec| {
<<<<<<< HEAD
			self.multilins = self
				.hal
				.map(exec, self.multilins.drain(..), |exec, multilin| {
					let folded_evals = match multilin {
						SumcheckMultilinear::PreFold(evals) => {
							debug_assert_eq!(evals.len(), 1 << self.n_vars_remaining);

							let (evals_0, evals_1) = Hal::DevMem::split_half(evals);
							// Allocate new buffer for the folded evaluations and copy in evals_0.
							let mut folded_evals =
								self.dev_alloc.alloc(1 << (self.n_vars_remaining - 1))?;
							// This is kind of sketchy to do a copy without an execution context.
							self.hal.copy_d2d(evals_0, &mut folded_evals)?;

							self.hal.extrapolate_line(
								exec,
								&mut folded_evals,
								evals_1,
								challenge,
							)?;

							folded_evals
						}
						SumcheckMultilinear::PostFold(evals) => {
							debug_assert_eq!(evals.len(), 1 << self.n_vars_remaining);
							let (mut evals_0, evals_1) = Hal::DevMem::split_half_mut(evals);
							self.hal.extrapolate_line(
								exec,
								&mut evals_0,
								Hal::DevMem::as_const(&evals_1),
								challenge,
							)?;
							evals_0
						}
					};
					Ok(SumcheckMultilinear::<F, Hal::DevMem>::PostFold(folded_evals))
				})?;
=======
			self.multilins = exec.map(self.multilins.drain(..), |exec, multilin| {
				let folded_evals = match multilin {
					SumcheckMultilinear::PreFold(evals) => {
						debug_assert_eq!(evals.len(), 1 << self.n_vars_remaining);
						let (evals_0, evals_1) =
							Hal::DevMem::split_at(evals, 1 << (self.n_vars_remaining - 1));

						// Allocate new buffer for the folded evaluations and copy in evals_0.
						let mut folded_evals =
							self.dev_alloc.alloc(1 << (self.n_vars_remaining - 1))?;
						// This is kind of sketchy to do a copy without an execution context.
						self.hal.copy_d2d(evals_0, &mut folded_evals)?;

						exec.extrapolate_line(&mut folded_evals, evals_1, challenge)?;
						folded_evals
					}
					SumcheckMultilinear::PostFold(evals) => {
						debug_assert_eq!(evals.len(), 1 << self.n_vars_remaining);
						let (mut evals_0, evals_1) = Hal::DevMem::split_half_mut(evals);
						exec.extrapolate_line(
							&mut evals_0,
							Hal::DevMem::as_const(&evals_1),
							challenge,
						)?;
						evals_0
					}
				};
				Ok(SumcheckMultilinear::<F, Hal::DevMem>::PostFold(folded_evals))
			})?;
>>>>>>> b958764a

			Ok(Vec::new())
		})?;

		self.n_vars_remaining -= 1;
		Ok(())
	}

	fn finish(self: Box<Self>) -> Result<Vec<F>, Error> {
		match self.last_coeffs_or_sums {
			PhaseState::Coeffs(_) => {
				bail!(Error::ExpectedFold);
			}
			_ => match self.n_vars_remaining {
				0 => {}
				_ => bail!(Error::ExpectedExecution),
			},
		};

		// Copy the fully folded multilinear evaluations to the host.
		let buffer = self.host_alloc.alloc(self.multilins.len())?;

		for i in 0..self.multilins.len() {
			let vals = self.multilins[i].const_slice();
			debug_assert_eq!(vals.len(), 1);
			self.hal.copy_d2h(vals, &mut buffer[i..i + 1])?;
		}
		Ok(buffer.to_vec())
	}
}

/// A multilinear polynomial that is being processed by a sumcheck prover.
#[derive(Debug, Clone)]
pub enum SumcheckMultilinear<'a, F, Mem: ComputeMemory<F>> {
	PreFold(Mem::FSlice<'a>),
	PostFold(Mem::FSliceMut<'a>),
}

impl<'a, F, Mem: ComputeMemory<F>> SumcheckMultilinear<'a, F, Mem> {
	pub fn const_slice(&self) -> Mem::FSlice<'_> {
		match self {
			Self::PreFold(slice) => Mem::narrow(slice),
			Self::PostFold(slice) => Mem::as_const(slice),
		}
	}
}

/// Calculates the evaluations of the products of pairs of partially specialized multilinear
/// polynomials for sumcheck.
///
/// This performs round evaluation for a special case sumcheck prover for a sumcheck over bivariate
/// products of multilinear polynomials, defined over the same field as the sumcheck challenges,
/// using high-to-low variable binding order.
///
/// In more detail, this function takes a slice of multilinear polynomials over a large field `F`
/// and a description of pairs of them, and computes the hypercube sum of the evaluations of these
/// pairs of multilinears at select points. The evaluation points are 0 and the "infinity" point.
/// The meaning of the infinity evaluation point is described in the documentation of
/// [`binius_math::EvaluationDomain`].
///
/// The evaluations are batched by mixing with the powers of a batch coefficient.
///
/// ## Mathematical Definition
///
/// Let $\alpha$ be the batching coefficient, $P_0, \ldots, P_{m-1}$ be the multilinears, and
/// $t \in \left(\mathbb{N}^2 \right)^k$ be a sequence of tuples of indices. This returns two
/// values:
///
/// $$
/// z_1 = \sum_{i=0}^{k-1} \alpha^i \sum_{v \in B_{m-1}} P_{t_{0,i}}(v || 1) P_{t_{1,i}}(v || 1)
/// \\\\
/// z_\infty = \sum_{i=0}^{k-1} \alpha^i \sum_{v \in B_{m-1}} P_{t_{0,i}}(v || \infty)
/// P_{t_{1,i}}(v || \infty)
/// $$
///
/// ## Returns
///
/// Returns the batched, summed evaluations at 1 and infinity.
pub fn calculate_round_evals<'a, F: TowerField, HAL: ComputeLayer<F>>(
	hal: &HAL,
	n_vars: usize,
	batch_coeff: F,
	multilins: &[FSlice<'a, F, HAL>],
	compositions: &[IndexComposition<BivariateProduct, 2>],
) -> Result<[F; 2], Error> {
	let prod_evaluators = compositions
		.iter()
		.map(|composition| hal.compile_expr(&CompositionPoly::<F>::expression(&composition)))
		.collect::<Result<Vec<_>, _>>()?;

	// n_vars - 1 is the number of variables in the halves of the split multilinear.
	let split_n_vars = n_vars - 1;
	let kernel_mappings = multilins
		.iter()
		.copied()
		.flat_map(|multilin| {
			let (lo_half, hi_half) = HAL::DevMem::split_half(multilin);
			[
				KernelMemMap::Chunked {
					data: lo_half,
					log_min_chunk_size: 0,
				},
				KernelMemMap::Chunked {
					data: hi_half,
					log_min_chunk_size: 0,
				},
				// Evaluations of the multilinear at the extra evaluation point
				KernelMemMap::Local {
					log_size: split_n_vars,
				},
			]
		})
		.collect();

	let batch_coeffs = powers(batch_coeff)
		.take(compositions.len())
		.collect::<Vec<_>>();

	let evals = hal.execute(|exec| {
		exec.accumulate_kernels(
			|local_exec, log_chunks, mut buffers| {
				let log_chunk_size = split_n_vars - log_chunks;

				// Compute the composite evaluations at the point ONE.
				let mut acc_1 = local_exec.decl_value(F::ZERO)?;
				{
					let eval_1s = SlicesBatch::new(
						(0..multilins.len())
							.map(|i| buffers[i * 3 + 1].to_ref())
							.collect(),
						1 << log_chunk_size,
					);
					for (&batch_coeff, evaluator) in iter::zip(&batch_coeffs, &prod_evaluators) {
						local_exec.sum_composition_evals(
							&eval_1s,
							evaluator,
							batch_coeff,
							&mut acc_1,
						)?;
					}
				}

				// Extrapolate the multilinear evaluations at the point Infinity.
				for group in buffers.chunks_mut(3) {
					let Ok(
						[
							KernelBuffer::Ref(evals_0),
							KernelBuffer::Ref(evals_1),
							KernelBuffer::Mut(evals_inf),
						],
					) = TryInto::<&mut [_; 3]>::try_into(group)
					else {
						panic!(
							"exec_kernels did not create the mapped buffers struct according to the mapping"
						);
					};
					local_exec.add(log_chunk_size, *evals_0, *evals_1, evals_inf)?;
				}

				// Compute the composite evaluations at the point Infinity.
				let mut acc_inf = local_exec.decl_value(F::ZERO)?;
				let eval_infs = SlicesBatch::new(
					(0..multilins.len())
						.map(|i| buffers[i * 3 + 2].to_ref())
						.collect(),
					1 << log_chunk_size,
				);
				for (&batch_coeff, evaluator) in iter::zip(&batch_coeffs, &prod_evaluators) {
					local_exec.sum_composition_evals(
						&eval_infs,
						evaluator,
						batch_coeff,
						&mut acc_inf,
					)?;
				}

				Ok(vec![acc_1, acc_inf])
			},
			kernel_mappings,
		)
	})?;
	let evals = TryInto::<[F; 2]>::try_into(evals).expect("kernel returns two values");
	Ok(evals)
}

fn calculate_round_coeffs_from_evals<F: Field>(sum: F, evals: [F; 2]) -> RoundCoeffs<F> {
	let [y_1, y_inf] = evals;
	let y_0 = sum - y_1;

	// P(X) = c_2 x² + c_1 x + c_0
	//
	// P(0) =                  c_0
	// P(1) = c_2    + c_1   + c_0
	// P(∞) = c_2

	let c_0 = y_0;
	let c_2 = y_inf;
	let c_1 = y_1 - c_0 - c_2;
	RoundCoeffs(vec![c_0, c_1, c_2])
}

#[derive(Debug)]
pub enum PhaseState<F: Field> {
	Coeffs(RoundCoeffs<F>),
	InitialSums(Vec<F>),
	BatchedSum(F),
}

#[cfg(test)]
mod tests {
	use binius_compute::cpu::CpuLayer;
	use binius_compute_test_utils::bivariate_sumcheck::{
		generic_test_bivariate_sumcheck_prove_verify, generic_test_calculate_round_evals,
	};
	use binius_fast_compute::layer::FastCpuLayer;
	use binius_field::{
		BinaryField128b, PackedField, arch::OptimalUnderlier, as_packed_field::PackedType,
		tower::CanonicalTowerFamily,
	};
	use bytemuck::zeroed_vec;

	use super::*;

	#[test]
	fn test_calculate_round_evals() {
		type Hal = CpuLayer<CanonicalTowerFamily>;
		type F = BinaryField128b;

		let hal = Hal::default();
		let mut dev_mem = vec![F::ZERO; 1 << 10];
		let n_vars = 8;
		generic_test_calculate_round_evals(&hal, &mut dev_mem, n_vars)
	}

	#[test]
	fn test_calculate_round_evals_fast_cpu() {
		type F = BinaryField128b;
		type Packed = PackedType<OptimalUnderlier, F>;
		type Hal = FastCpuLayer<CanonicalTowerFamily, Packed>;

		let hal = Hal::default();
		let mut dev_mem = vec![Packed::zero(); 1 << (10 - Packed::LOG_WIDTH)];
		let dev_mem = <<Hal as ComputeLayer<F>>::DevMem as ComputeMemory<F>>::FSliceMut::new_slice(
			&mut dev_mem,
		);
		let n_vars = 8;
		generic_test_calculate_round_evals(&hal, dev_mem, n_vars)
	}

	#[test]
	fn test_bivariate_sumcheck_prove_verify() {
		let hal = <CpuLayer<CanonicalTowerFamily>>::default();
		let mut dev_mem = zeroed_vec(1 << 12);
		let n_vars = 8;
		let n_multilins = 8;
		let n_compositions = 8;
		generic_test_bivariate_sumcheck_prove_verify(
			&hal,
			&mut dev_mem,
			n_vars,
			n_multilins,
			n_compositions,
		)
	}

	#[test]
	fn test_bivariate_sumcheck_prove_verify_fast() {
		type F = BinaryField128b;
		type Packed = PackedType<OptimalUnderlier, F>;
		type Hal = FastCpuLayer<CanonicalTowerFamily, Packed>;

		let hal = Hal::default();
		let mut dev_mem = zeroed_vec(1 << (12 - Packed::LOG_WIDTH));
		let dev_mem = <<Hal as ComputeLayer<F>>::DevMem as ComputeMemory<F>>::FSliceMut::new_slice(
			&mut dev_mem,
		);
		let n_vars = 8;
		let n_multilins = 8;
		let n_compositions = 8;
		generic_test_bivariate_sumcheck_prove_verify(
			&hal,
			dev_mem,
			n_vars,
			n_multilins,
			n_compositions,
		)
	}
}<|MERGE_RESOLUTION|>--- conflicted
+++ resolved
@@ -166,7 +166,6 @@
 
 		// Fold the multilinears
 		let _ = self.hal.execute(|exec| {
-<<<<<<< HEAD
 			self.multilins = self
 				.hal
 				.map(exec, self.multilins.drain(..), |exec, multilin| {
@@ -204,37 +203,6 @@
 					};
 					Ok(SumcheckMultilinear::<F, Hal::DevMem>::PostFold(folded_evals))
 				})?;
-=======
-			self.multilins = exec.map(self.multilins.drain(..), |exec, multilin| {
-				let folded_evals = match multilin {
-					SumcheckMultilinear::PreFold(evals) => {
-						debug_assert_eq!(evals.len(), 1 << self.n_vars_remaining);
-						let (evals_0, evals_1) =
-							Hal::DevMem::split_at(evals, 1 << (self.n_vars_remaining - 1));
-
-						// Allocate new buffer for the folded evaluations and copy in evals_0.
-						let mut folded_evals =
-							self.dev_alloc.alloc(1 << (self.n_vars_remaining - 1))?;
-						// This is kind of sketchy to do a copy without an execution context.
-						self.hal.copy_d2d(evals_0, &mut folded_evals)?;
-
-						exec.extrapolate_line(&mut folded_evals, evals_1, challenge)?;
-						folded_evals
-					}
-					SumcheckMultilinear::PostFold(evals) => {
-						debug_assert_eq!(evals.len(), 1 << self.n_vars_remaining);
-						let (mut evals_0, evals_1) = Hal::DevMem::split_half_mut(evals);
-						exec.extrapolate_line(
-							&mut evals_0,
-							Hal::DevMem::as_const(&evals_1),
-							challenge,
-						)?;
-						evals_0
-					}
-				};
-				Ok(SumcheckMultilinear::<F, Hal::DevMem>::PostFold(folded_evals))
-			})?;
->>>>>>> b958764a
 
 			Ok(Vec::new())
 		})?;
