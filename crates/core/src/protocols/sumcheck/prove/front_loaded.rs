--- conflicted
+++ resolved
@@ -166,11 +166,11 @@
 		Ok(self.multilinear_evals)
 	}
 
-<<<<<<< HEAD
 	/// Returns the iterator over the provers.
 	pub fn provers(&self) -> impl Iterator<Item = &Prover> {
 		self.provers.iter().map(|(prover, _)| prover)
-=======
+	}
+
 	/// Proves a front-loaded batch sumcheck protocol execution.
 	pub fn run<Challenger_: Challenger>(
 		mut self,
@@ -194,6 +194,5 @@
 			challenges,
 			multilinear_evals,
 		})
->>>>>>> 673e706c
 	}
 }