--- conflicted
+++ resolved
@@ -73,12 +73,7 @@
 		perfetto_category = "task.main"
 	)
 	.entered();
-<<<<<<< HEAD
-
-	let evalcheck_proofs = evalcheck_prover.prove(claims)?;
-=======
 	evalcheck_prover.prove(claims, transcript)?;
->>>>>>> ed227dfc
 	drop(initial_evalcheck_round_span);
 
 	loop {
