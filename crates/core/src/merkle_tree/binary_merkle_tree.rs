--- conflicted
+++ resolved
@@ -3,23 +3,10 @@
 use std::{array, fmt::Debug, mem::MaybeUninit};
 
 use binius_field::TowerField;
-<<<<<<< HEAD
-use binius_hash::{
-	multi_digest::{ParallelDigest, ParallelDigestSource},
-	HashBuffer, PseudoCompressionFunction,
-};
-use binius_maybe_rayon::{prelude::*, slice::ParallelSlice};
-use binius_utils::{
-	bail, checked_arithmetics::log2_strict_usize, SerializationMode, SerializeBytes,
-};
-use bytes::BufMut;
-use digest::{crypto_common::BlockSizeUser, Digest, FixedOutputReset, Output};
-=======
 use binius_hash::{multi_digest::ParallelDigest, PseudoCompressionFunction};
 use binius_maybe_rayon::{prelude::*, slice::ParallelSlice};
 use binius_utils::{bail, checked_arithmetics::log2_strict_usize};
 use digest::{crypto_common::BlockSizeUser, FixedOutputReset, Output};
->>>>>>> eabc127f
 use tracing::instrument;
 
 use super::errors::Error;
@@ -202,45 +189,10 @@
 		});
 	}
 
-<<<<<<< HEAD
-	struct DataSource<'a, F: TowerField> {
-		elems: &'a [F],
-		n_digests: usize,
-	}
-
-	impl<F: TowerField> ParallelDigestSource for DataSource<'_, F> {
-		fn n_chunks(&self) -> usize {
-			1
-		}
-
-		fn get_chunk(&self, hash: usize, _chunk: usize, mut buf: impl BufMut) {
-			debug_assert_eq!(_chunk, 0);
-
-			let mode = SerializationMode::CanonicalTower;
-			let hash_start = self.n_digests * hash;
-			for elem in &self.elems[hash_start..hash_start + self.n_digests] {
-				SerializeBytes::serialize(elem, &mut buf, mode)
-					.expect("buffer must have enough capacity");
-			}
-		}
-	}
-
-	let hasher = H::new();
-	hasher.digest(
-		&DataSource {
-			elems,
-			n_digests: elems.len() / digests.len(),
-		},
-		digests,
-	);
-
-	Ok(())
-=======
 	let hash_data_iter = elems
 		.par_chunks(elems.len() / digests.len())
 		.map(|s| s.iter().copied());
 	hash_iterated::<_, H, _>(hash_data_iter, digests)
->>>>>>> eabc127f
 }
 
 fn hash_iterated<F, H, ParIter>(
@@ -252,27 +204,9 @@
 	H: ParallelDigest<Digest: BlockSizeUser + FixedOutputReset>,
 	ParIter: IndexedParallelIterator<Item: IntoIterator<Item = F>>,
 {
-<<<<<<< HEAD
-	digests.par_iter_mut().zip(iterated_chunks).for_each_init(
-		H::Digest::new,
-		|hasher, (digest, elems)| {
-			{
-				let mut hash_buffer = HashBuffer::new(hasher);
-				for elem in elems {
-					let mode = SerializationMode::CanonicalTower;
-					SerializeBytes::serialize(&elem, &mut hash_buffer, mode)
-						.expect("HashBuffer has infinite capacity");
-				}
-			}
-
-			digest.write(hasher.finalize_reset());
-		},
-	);
-=======
 	let hasher = H::new();
 	hasher.digest(iterated_chunks, digests);
 
->>>>>>> eabc127f
 	Ok(())
 }
 
