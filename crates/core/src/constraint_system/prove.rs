// Copyright 2024-2025 Irreducible Inc.

<<<<<<< HEAD
use std::{cmp::Reverse, collections::HashMap, env, marker::PhantomData, slice::from_mut};
=======
use std::{env, marker::PhantomData};
>>>>>>> ed227dfc

use binius_field::{
	as_packed_field::PackedType,
	linear_transformation::{PackedTransformationFactory, Transformation},
	tower::{PackedTop, ProverTowerFamily, ProverTowerUnderlier},
	underlier::WithUnderlier,
	BinaryField, ExtensionField, Field, PackedExtension, PackedField, PackedFieldIndexable,
	RepackedExtension, TowerField,
};
use binius_hal::ComputationBackend;
use binius_hash::PseudoCompressionFunction;
use binius_math::{
	CompositionPoly, DefaultEvaluationDomainFactory, EvaluationDomainFactory, EvaluationOrder,
	IsomorphicEvaluationDomainFactory, MLEDirectAdapter, MultilinearExtension, MultilinearPoly,
};
use binius_maybe_rayon::prelude::*;
use binius_ntt::{DynamicDispatchNTT, NTTOptions, ThreadingSettings};
use binius_utils::bail;
use digest::{core_api::BlockSizeUser, Digest, FixedOutputReset, Output};
use itertools::chain;
use tracing::instrument;

use super::{
	channel::Boundary,
	error::Error,
	verify::{make_flush_oracles, max_n_vars_and_skip_rounds},
	ConstraintSystem, Proof,
};
use crate::{
	constraint_system::{
		common::{FDomain, FEncode, FExt, FFastExt},
		exp,
	},
	fiat_shamir::{CanSample, Challenger},
	merkle_tree::BinaryMerkleTreeProver,
	oracle::{Constraint, MultilinearOracleSet, MultilinearPolyVariant, OracleId},
	piop,
	protocols::{
		fri::CommitOutput,
		gkr_exp,
		gkr_gpa::{self, GrandProductBatchProveOutput, GrandProductWitness},
		greedy_evalcheck::{self, GreedyEvalcheckProveOutput},
		sumcheck::{
<<<<<<< HEAD
			self, constraint_set_zerocheck_claim,
			prove::{
				eq_ind::EqIndSumcheckProverBuilder, RegularSumcheckProver, SumcheckProver,
				UnivariateZerocheckProver,
			},
			standard_switchover_heuristic, zerocheck, EqIndSumcheckClaim,
=======
			self, constraint_set_zerocheck_claim, prove::ZerocheckProver,
			standard_switchover_heuristic,
>>>>>>> ed227dfc
		},
	},
	ring_switch,
	transcript::ProverTranscript,
	witness::{MultilinearExtensionIndex, MultilinearWitness},
};

#[derive(Debug, Clone, Copy, Hash, PartialEq, Eq)]
struct MLEData {
	n_vars: usize,
	log_extension_degree: usize,
}

#[derive(Debug)]
#[allow(dead_code)]
struct MultilinearsData(HashMap<MLEData, usize>);

impl MultilinearsData {
	fn new<'a, P>(
		iter: impl IntoIterator<Item = &'a (dyn MultilinearPoly<P> + Send + Sync)>,
	) -> Self
	where
		P: PackedField,
	{
		let mut data = HashMap::new();
		for mle in iter {
			let n_vars = mle.n_vars();
			let log_extension_degree = mle.log_extension_degree();
			*data
				.entry(MLEData {
					n_vars,
					log_extension_degree,
				})
				.or_default() += 1;
		}

		Self(data)
	}
}

#[derive(Debug, Clone, Copy, Hash, PartialEq, Eq)]
struct EqIndData {
	eq_ind_claim_n_vars: usize,
	eq_ind_n_multilinears: usize,
}

#[derive(Debug)]
#[allow(dead_code)]
struct MLECheckData {
	tail_provers_n_vars: HashMap<usize, usize>,
	eq_ind_data: HashMap<EqIndData, usize>,
}

#[derive(Debug)]
#[allow(dead_code)]
struct MLEFoldHighDimensionsData {
	query_length: usize,
	multilinears: MultilinearsData,
}

impl MLEFoldHighDimensionsData {
	fn new<'a, P>(
		query_length: usize,
		multilinears: impl IntoIterator<Item = &'a (dyn MultilinearPoly<P> + Send + Sync)>,
	) -> Self
	where
		P: PackedField,
	{
		let multilinears_data = MultilinearsData::new(multilinears);
		Self {
			query_length,
			multilinears: multilinears_data,
		}
	}
}

impl MLECheckData {
	fn new<'a, F: Field, Composition: CompositionPoly<F> + 'a>(
		sumcheck_provers: impl IntoIterator<Item = &'a dyn SumcheckProver<F>>,
		eq_ind_claims: impl IntoIterator<Item = &'a EqIndSumcheckClaim<F, Composition>>,
	) -> Self {
		let mut tail_provers_n_vars = HashMap::new();
		for prover in sumcheck_provers {
			*tail_provers_n_vars.entry(prover.n_vars()).or_default() += 1;
		}

		let mut eq_ind_data = HashMap::new();
		for eq_ind_claim in eq_ind_claims {
			*eq_ind_data
				.entry(EqIndData {
					eq_ind_claim_n_vars: eq_ind_claim.n_vars(),
					eq_ind_n_multilinears: eq_ind_claim.n_multilinears(),
				})
				.or_default() += 1;
		}

		Self {
			tail_provers_n_vars,
			eq_ind_data,
		}
	}
}

#[derive(Debug)]
#[allow(dead_code)]
struct SmallRegularSumchecksDimensionsData {
	reduction_prover_n_vars: HashMap<usize, usize>,
}

impl SmallRegularSumchecksDimensionsData {
	fn new<'a, F, FDomain, P, Composition, M, Backend>(
		sumcheck_provers: impl IntoIterator<
			Item = &'a RegularSumcheckProver<'a, FDomain, P, Composition, M, Backend>,
		>,
	) -> Self
	where
		F: TowerField + ExtensionField<FDomain>,
		FDomain: Field,
		P: PackedField<Scalar = F>
			+ PackedExtension<F, PackedSubfield = P>
			+ PackedExtension<FDomain>,
		Composition: CompositionPoly<P> + 'a,
		M: MultilinearPoly<P> + Send + Sync + 'a,
		Backend: ComputationBackend + 'a,
	{
		let mut reduction_prover_n_vars = HashMap::new();
		for prover in sumcheck_provers {
			*reduction_prover_n_vars.entry(prover.n_vars()).or_default() += 1;
		}

		Self {
			reduction_prover_n_vars,
		}
	}
}

/// Generates a proof that a witness satisfies a constraint system with the standard FRI PCS.
#[instrument("constraint_system::prove", skip_all, level = "debug")]
pub fn prove<U, Tower, Hash, Compress, Challenger_, Backend>(
	constraint_system: &ConstraintSystem<FExt<Tower>>,
	log_inv_rate: usize,
	security_bits: usize,
	boundaries: &[Boundary<FExt<Tower>>],
	mut witness: MultilinearExtensionIndex<PackedType<U, FExt<Tower>>>,
	backend: &Backend,
) -> Result<Proof, Error>
where
	U: ProverTowerUnderlier<Tower>,
	Tower: ProverTowerFamily,
	Tower::B128: PackedTop<Tower>,
	Hash: Digest + BlockSizeUser + FixedOutputReset + Send + Sync + Clone,
	Compress: PseudoCompressionFunction<Output<Hash>, 2> + Default + Sync,
	Challenger_: Challenger + Default,
	Backend: ComputationBackend,
	// REVIEW: Consider changing TowerFamily and associated traits to shorten/remove these bounds
	PackedType<U, Tower::B128>: PackedTop<Tower>
		+ PackedFieldIndexable // REVIEW: remove this bound after piop::commit is adjusted
		+ RepackedExtension<PackedType<U, Tower::B8>>
		+ RepackedExtension<PackedType<U, Tower::B16>>
		+ RepackedExtension<PackedType<U, Tower::B32>>
		+ RepackedExtension<PackedType<U, Tower::B64>>
		+ RepackedExtension<PackedType<U, Tower::B128>>
		+ PackedTransformationFactory<PackedType<U, Tower::FastB128>>,
	PackedType<U, Tower::FastB128>: PackedTransformationFactory<PackedType<U, Tower::B128>>,
{
	tracing::debug!(
		arch = env::consts::ARCH,
		rayon_threads = binius_maybe_rayon::current_num_threads(),
		"using computation backend: {backend:?}"
	);

	let domain_factory = DefaultEvaluationDomainFactory::<FDomain<Tower>>::default();
	let fast_domain_factory = IsomorphicEvaluationDomainFactory::<FFastExt<Tower>>::default();

	let mut transcript = ProverTranscript::<Challenger_>::new();
	transcript.observe().write_slice(boundaries);

	let ConstraintSystem {
		mut oracles,
		mut table_constraints,
		mut flushes,
		mut exponents,
		non_zero_oracle_ids,
		max_channel_id,
	} = constraint_system.clone();

	exponents.sort_by_key(|b| std::cmp::Reverse(b.n_vars(&oracles)));

	// We must generate multiplication witnesses before committing, as this function
	// adds the committed witnesses for exponentiation results to the witness index.
	let exp_witnesses = exp::make_exp_witnesses::<U, Tower>(&mut witness, &oracles, &exponents)?;

	// Stable sort constraint sets in ascending order by number of variables.
	table_constraints.sort_by_key(|constraint_set| constraint_set.n_vars);

	// Commit polynomials
	let merkle_prover = BinaryMerkleTreeProver::<_, Hash, _>::new(Compress::default());
	let merkle_scheme = merkle_prover.scheme();

	let (commit_meta, oracle_to_commit_index) = piop::make_oracle_commit_meta(&oracles)?;
	let committed_multilins = piop::collect_committed_witnesses::<U, _>(
		&commit_meta,
		&oracle_to_commit_index,
		&oracles,
		&witness,
	)?;

	let fri_params = piop::make_commit_params_with_optimal_arity::<_, FEncode<Tower>, _>(
		&commit_meta,
		merkle_scheme,
		security_bits,
		log_inv_rate,
	)?;
	let ntt = DynamicDispatchNTT::new(
		fri_params.rs_code().log_len(),
		&NTTOptions {
			thread_settings: ThreadingSettings::MultithreadedDefault,
			precompute_twiddles: true,
		},
	)?;

	let commit_span =
		tracing::info_span!("[phase] Commit", phase = "commit", perfetto_category = "phase.main")
			.entered();
	let CommitOutput {
		commitment,
		committed,
		codeword,
	} = piop::commit(&fri_params, &ntt, &merkle_prover, &committed_multilins)?;
	drop(commit_span);

	// Observe polynomial commitment
	let mut writer = transcript.message();
	writer.write(&commitment);

	// GKR exp
	let exp_challenge = transcript.sample_vec(exp::max_n_vars(&exponents, &oracles));

	let exp_evals = gkr_exp::get_evals_in_point_from_witnesses(&exp_witnesses, &exp_challenge)?
		.into_iter()
		.map(|x| x.into())
		.collect::<Vec<_>>();

	let mut writer = transcript.message();
	writer.write_scalar_slice(&exp_evals);

	let exp_challenge = exp_challenge
		.into_iter()
		.map(|x| x.into())
		.collect::<Vec<_>>();

	let exp_claims = exp::make_claims(&exponents, &oracles, &exp_challenge, &exp_evals)?
		.into_iter()
		.map(|claim| claim.isomorphic())
		.collect::<Vec<_>>();

	let base_exp_output = gkr_exp::batch_prove::<_, _, FFastExt<Tower>, _, _>(
		EvaluationOrder::HighToLow,
		exp_witnesses,
		&exp_claims,
		fast_domain_factory.clone(),
		&mut transcript,
		backend,
	)?
	.isomorphic();

	let exp_eval_claims = exp::make_eval_claims(&exponents, base_exp_output)?;

	// Grand product arguments
	// Grand products for non-zero checking
	let non_zero_fast_witnesses =
		make_fast_unmasked_flush_witnesses::<U, _>(&oracles, &witness, &non_zero_oracle_ids)?;
	let non_zero_prodcheck_witnesses = non_zero_fast_witnesses
		.into_par_iter()
		.map(|(n_vars, evals)| GrandProductWitness::new(n_vars, evals))
		.collect::<Result<Vec<_>, _>>()?;

	let non_zero_products =
		gkr_gpa::get_grand_products_from_witnesses(&non_zero_prodcheck_witnesses);
	if non_zero_products
		.iter()
		.any(|count| *count == Tower::B128::zero())
	{
		bail!(Error::Zeros);
	}

	let mut writer = transcript.message();

	writer.write_scalar_slice(&non_zero_products);

	let non_zero_prodcheck_claims = gkr_gpa::construct_grand_product_claims(
		&non_zero_oracle_ids,
		&oracles,
		&non_zero_products,
	)?;

	// Grand products for flushing
	let mixing_challenge = transcript.sample();
	let permutation_challenges = transcript.sample_vec(max_channel_id + 1);

	flushes.sort_by_key(|flush| flush.channel_id);
	let flush_oracle_ids =
		make_flush_oracles(&mut oracles, &flushes, mixing_challenge, &permutation_challenges)?;

	make_masked_flush_witnesses::<U, _>(&oracles, &mut witness, &flush_oracle_ids)?;

	// there are no oracle ids associated with these flush_witnesses
	let flush_witnesses =
		make_fast_unmasked_flush_witnesses::<U, _>(&oracles, &witness, &flush_oracle_ids)?;

	// This is important to do in parallel.
	let flush_prodcheck_witnesses = flush_witnesses
		.into_par_iter()
		.map(|(n_vars, evals)| GrandProductWitness::new(n_vars, evals))
		.collect::<Result<Vec<_>, _>>()?;
	let flush_products = gkr_gpa::get_grand_products_from_witnesses(&flush_prodcheck_witnesses);

	transcript.message().write_scalar_slice(&flush_products);

	let flush_prodcheck_claims =
		gkr_gpa::construct_grand_product_claims(&flush_oracle_ids, &oracles, &flush_products)?;

	// Prove grand products
	let all_gpa_witnesses = [flush_prodcheck_witnesses, non_zero_prodcheck_witnesses].concat();
	let all_gpa_claims = chain!(flush_prodcheck_claims, non_zero_prodcheck_claims)
		.map(|claim| claim.isomorphic())
		.collect::<Vec<_>>();

	let GrandProductBatchProveOutput { final_layer_claims } =
		gkr_gpa::batch_prove::<FFastExt<Tower>, _, FFastExt<Tower>, _, _>(
			EvaluationOrder::LowToHigh,
			all_gpa_witnesses,
			&all_gpa_claims,
			&fast_domain_factory,
			&mut transcript,
			backend,
		)?;

	// Apply isomorphism to the layer claims
	let final_layer_claims = final_layer_claims
		.into_iter()
		.map(|layer_claim| layer_claim.isomorphic())
		.collect::<Vec<_>>();

	// Reduce non_zero_final_layer_claims to evalcheck claims
	let prodcheck_eval_claims = gkr_gpa::make_eval_claims(
		chain!(flush_oracle_ids, non_zero_oracle_ids),
		final_layer_claims,
	)?;

	// Zerocheck
	let zerocheck_span = tracing::info_span!(
		"[phase] Zerocheck",
		phase = "zerocheck",
		perfetto_category = "phase.main",
	)
	.entered();

	let (zerocheck_claims, zerocheck_oracle_metas) = table_constraints
		.iter()
		.cloned()
		.map(constraint_set_zerocheck_claim)
		.collect::<Result<Vec<_>, _>>()?
		.into_iter()
		.unzip::<_, _, Vec<_>, Vec<_>>();

<<<<<<< HEAD
	let eq_ind_sumcheck_claims = zerocheck::reduce_to_eq_ind_sumchecks(&zerocheck_claims)?;
=======
>>>>>>> ed227dfc
	let (max_n_vars, skip_rounds) =
		max_n_vars_and_skip_rounds(&zerocheck_claims, FDomain::<Tower>::N_BITS);

	let zerocheck_challenges = transcript.sample_vec(max_n_vars - skip_rounds);

	let mut zerocheck_provers = Vec::with_capacity(table_constraints.len());

	for constraint_set in table_constraints {
		let n_vars = constraint_set.n_vars;
		let (constraints, multilinears) =
			sumcheck::prove::split_constraint_set(constraint_set, &witness)?;

		let base_tower_level = chain!(
			multilinears
				.iter()
				.map(|multilinear| 7 - multilinear.log_extension_degree()),
			constraints
				.iter()
				.map(|constraint| constraint.composition.binary_tower_level())
		)
		.max()
		.unwrap_or(0);

		// Per prover zerocheck challenges are justified on the high indexed variables
		let zerocheck_challenges = &zerocheck_challenges[max_n_vars - n_vars.max(skip_rounds)..];
		let domain_factory = domain_factory.clone();

		let constructor =
			ZerocheckProverConstructor::<PackedType<U, FExt<Tower>>, FDomain<Tower>, _, _> {
				constraints,
				multilinears,
				zerocheck_challenges,
				domain_factory,
				backend,
				_fdomain_marker: PhantomData,
			};

		let zerocheck_prover = match base_tower_level {
			0..=3 => constructor.create::<Tower::B8>()?,
			4 => constructor.create::<Tower::B16>()?,
			5 => constructor.create::<Tower::B32>()?,
			6 => constructor.create::<Tower::B64>()?,
			7 => constructor.create::<Tower::B128>()?,
			_ => unreachable!(),
		};

		zerocheck_provers.push(zerocheck_prover);
	}

<<<<<<< HEAD
	let univariate_cnt = univariate_provers.len();

	let univariate_output = sumcheck::prove::batch_prove_zerocheck_univariate_round(
		univariate_provers,
		skip_rounds,
		&mut transcript,
	)?;

	let univariate_challenge = univariate_output.univariate_challenge;

	let mle_check_data = MLECheckData::new(
		tail_regular_zerocheck_provers.iter().map(|x| x.as_ref()),
		eq_ind_sumcheck_claims.iter(),
	);
	let zerocheck_mle_check_span = tracing::debug_span!(
		"[step] MLE-check",
		phase = "zerocheck",
		perfetto_category = "phase.sub",
		data_dimensions = ?mle_check_data,
	)
	.entered();
	let sumcheck_output = sumcheck::prove::batch_prove_with_start(
		univariate_output.batch_prove_start,
		tail_regular_zerocheck_provers,
		&mut transcript,
	)?;
	let zerocheck_output = sumcheck::eq_ind::verify_sumcheck_outputs(
		&eq_ind_sumcheck_claims,
		&zerocheck_challenges,
		sumcheck_output,
	)?;
	drop(zerocheck_mle_check_span);

	let zerocheck_univariatized_evaluation_span = tracing::debug_span!(
		"[step] Univariatized Evaluation",
		phase = "zerocheck",
		perfetto_category = "phase.sub"
	)
	.entered();

	let mut reduction_claims = Vec::with_capacity(univariate_cnt);
	let mut reduction_provers = Vec::with_capacity(univariate_cnt);

	for (univariatized_multilinear_evals, multilinears) in
		izip!(&zerocheck_output.multilinear_evals, univariatized_multilinears)
	{
		let claim_n_vars = multilinears
			.first()
			.map_or(0, |multilinear| multilinear.n_vars());

		let skip_challenges = (max_n_vars - claim_n_vars).saturating_sub(skip_rounds);
		let challenges = &zerocheck_output.challenges[skip_challenges..];

		let multilinears_data = MLEFoldHighDimensionsData::new(
			challenges.len(),
			multilinears.iter().map(|mle| mle.as_ref()),
		);
		let zerocheck_mle_fold_high_span = tracing::debug_span!(
			"[task] (Zerocheck) MLE Fold High",
			phase = "zerocheck",
			perfetto_category = "task.main",
			data_dimensions = ?multilinears_data,
		)
		.entered();
		let reduced_multilinears =
			sumcheck::prove::reduce_to_skipped_projection(multilinears, challenges, backend)?;
		drop(zerocheck_mle_fold_high_span);

		let claim_skip_rounds = claim_n_vars - challenges.len();
		let reduction_claim = sumcheck::univariate::univariatizing_reduction_claim(
			claim_skip_rounds,
			univariatized_multilinear_evals,
		)?;

		let reduction_prover =
			sumcheck::prove::univariatizing_reduction_prover::<_, FDomain<Tower>, _, _>(
				reduced_multilinears,
				univariatized_multilinear_evals,
				univariate_challenge,
				backend,
			)?;

		reduction_claims.push(reduction_claim);
		reduction_provers.push(reduction_prover);
	}

	let dimensions_data = SmallRegularSumchecksDimensionsData::new(reduction_provers.iter());
	let zerocheck_regular_sumcheck_small_span = tracing::debug_span!(
		"[task] (Zerocheck) Regular Sumcheck (Small)",
		phase = "zerocheck",
		perfetto_category = "task.main",
		data_dimensions = ?dimensions_data,
	)
	.entered();

	let univariatizing_output = sumcheck::prove::batch_prove(reduction_provers, &mut transcript)?;
	drop(zerocheck_regular_sumcheck_small_span);

	let multilinear_zerocheck_output = sumcheck::univariate::verify_sumcheck_outputs(
		&reduction_claims,
		univariate_challenge,
		&zerocheck_output.challenges,
		univariatizing_output,
	)?;
	drop(zerocheck_univariatized_evaluation_span);
=======
	let zerocheck_output = sumcheck::prove::batch_prove_zerocheck::<
		FExt<Tower>,
		FDomain<Tower>,
		PackedType<U, FExt<Tower>>,
		_,
		_,
	>(zerocheck_provers, skip_rounds, &mut transcript)?;

	let zerocheck_eval_claims =
		sumcheck::make_zerocheck_eval_claims(zerocheck_oracle_metas, zerocheck_output)?;
>>>>>>> ed227dfc

	drop(zerocheck_span);

	let evalcheck_span = tracing::info_span!(
		"[phase] Evalcheck",
		phase = "evalcheck",
		perfetto_category = "phase.main"
	)
	.entered();

	// Prove evaluation claims
	let GreedyEvalcheckProveOutput {
		eval_claims,
		memoized_data,
	} = greedy_evalcheck::prove::<_, _, FDomain<Tower>, _, _>(
		&mut oracles,
		&mut witness,
		chain!(prodcheck_eval_claims, zerocheck_eval_claims, exp_eval_claims,),
		standard_switchover_heuristic(-2),
		&mut transcript,
		&domain_factory,
		backend,
	)?;

	// Reduce committed evaluation claims to PIOP sumcheck claims
	let system = ring_switch::EvalClaimSystem::new(
		&oracles,
		&commit_meta,
		&oracle_to_commit_index,
		&eval_claims,
	)?;

	drop(evalcheck_span);

	let ring_switch_span = tracing::info_span!(
		"[phase] Ring Switch",
		phase = "ring_switch",
		perfetto_category = "phase.main"
	)
	.entered();
	let ring_switch::ReducedWitness {
		transparents: transparent_multilins,
		sumcheck_claims: piop_sumcheck_claims,
	} = ring_switch::prove::<_, _, _, Tower, _, _>(
		&system,
		&committed_multilins,
		&mut transcript,
		memoized_data,
		backend,
	)?;
	drop(ring_switch_span);

	// Prove evaluation claims using PIOP compiler
	let piop_compiler_span = tracing::info_span!(
		"[phase] PIOP Compiler",
		phase = "piop_compiler",
		perfetto_category = "phase.main"
	)
	.entered();
	piop::prove::<_, FDomain<Tower>, _, _, _, _, _, _, _, _, _>(
		&fri_params,
		&ntt,
		&merkle_prover,
		domain_factory,
		&commit_meta,
		committed,
		&codeword,
		&committed_multilins,
		&transparent_multilins,
		&piop_sumcheck_claims,
		&mut transcript,
		&backend,
	)?;
	drop(piop_compiler_span);

	let proof = Proof {
		transcript: transcript.finalize(),
	};

	tracing::event!(
		name: "proof_size",
		tracing::Level::INFO,
		counter = true,
		value = proof.get_proof_size() as u64,
		unit = "bytes",
	);

	Ok(proof)
}

type TypeErasedZerocheck<'a, P> = Box<dyn ZerocheckProver<'a, P> + 'a>;

struct ZerocheckProverConstructor<'a, P, FDomain, DomainFactory, Backend>
where
	P: PackedField,
{
	constraints: Vec<Constraint<P::Scalar>>,
	multilinears: Vec<MultilinearWitness<'a, P>>,
	domain_factory: DomainFactory,
	zerocheck_challenges: &'a [P::Scalar],
	backend: &'a Backend,
	_fdomain_marker: PhantomData<FDomain>,
}

impl<'a, P, F, FDomain, DomainFactory, Backend>
	ZerocheckProverConstructor<'a, P, FDomain, DomainFactory, Backend>
where
	F: Field,
	P: PackedField<Scalar = F>,
	FDomain: TowerField,
	DomainFactory: EvaluationDomainFactory<FDomain> + 'a,
	Backend: ComputationBackend,
{
	fn create<FBase>(self) -> Result<TypeErasedZerocheck<'a, P>, Error>
	where
		FBase: TowerField + ExtensionField<FDomain> + TryFrom<F>,
		P: PackedExtension<F, PackedSubfield = P>
			+ PackedExtension<FDomain>
			+ PackedExtension<FBase>,
		F: TowerField,
	{
		let zerocheck_prover =
			sumcheck::prove::constraint_set_zerocheck_prover::<_, _, FBase, _, _, _>(
				self.constraints,
				self.multilinears,
				self.domain_factory,
				self.zerocheck_challenges,
				self.backend,
			)?;

		let type_erased_zerocheck_prover = Box::new(zerocheck_prover) as TypeErasedZerocheck<'a, P>;

		Ok(type_erased_zerocheck_prover)
	}
}

#[instrument(skip_all, level = "debug")]
fn make_masked_flush_witnesses<'a, U, Tower>(
	oracles: &MultilinearOracleSet<FExt<Tower>>,
	witness: &mut MultilinearExtensionIndex<'a, PackedType<U, FExt<Tower>>>,
	flush_oracle_ids: &[OracleId],
) -> Result<(), Error>
where
	U: ProverTowerUnderlier<Tower>,
	Tower: ProverTowerFamily,
{
	// The function is on the critical path, parallelize.
	let indices_to_update: Vec<(OracleId, MultilinearWitness<'a, _>)> = flush_oracle_ids
		.par_iter()
		.map(|&flush_oracle| match oracles.oracle(flush_oracle).variant {
			MultilinearPolyVariant::Composite(composite) => {
				let inner_polys = composite.inner();

				let polys = inner_polys
					.iter()
					.map(|id| witness.get_multilin_poly(*id))
					.collect::<Result<Vec<_>, _>>()?;

				let n_vars = composite.n_vars();
				let log_width = <PackedType<U, FExt<Tower>>>::LOG_WIDTH;

				let packed_len = 1 << n_vars.saturating_sub(log_width);

				let inner_c = composite.c();

				let composite_data = (0..packed_len)
					.into_par_iter()
					.map(|i| {
						<PackedType<U, FExt<Tower>>>::from_fn(|j| {
							let index = i << <PackedType<U, FExt<Tower>>>::LOG_WIDTH | j;
							let evals = polys
								.iter()
								.map(|poly| poly.evaluate_on_hypercube(index).unwrap_or_default())
								.collect::<Vec<_>>();

							inner_c
								.evaluate(&evals)
								.expect("query length is the same as poly length")
						})
					})
					.collect::<Vec<_>>();

				let composite_poly = MultilinearExtension::new(n_vars, composite_data)
					.expect("data is constructed with the correct length with respect to n_vars");

				Ok((flush_oracle, MLEDirectAdapter::from(composite_poly).upcast_arc_dyn()))
			}
			MultilinearPolyVariant::LinearCombination(lincom) => {
				let polys = lincom
					.polys()
					.map(|id| witness.get_multilin_poly(id))
					.collect::<Result<Vec<_>, _>>()?;

				let packed_len = 1
					<< lincom
						.n_vars()
						.saturating_sub(<PackedType<U, FExt<Tower>>>::LOG_WIDTH);
				let lin_comb_data = (0..packed_len)
					.into_par_iter()
					.map(|i| {
						<PackedType<U, FExt<Tower>>>::from_fn(|j| {
							let index = i << <PackedType<U, FExt<Tower>>>::LOG_WIDTH | j;
							polys.iter().zip(lincom.coefficients()).fold(
								lincom.offset(),
								|sum, (poly, coeff)| {
									sum + poly
										.evaluate_on_hypercube_and_scale(index, coeff)
										.unwrap_or(<FExt<Tower>>::ZERO)
								},
							)
						})
					})
					.collect::<Vec<_>>();

				let lincom_poly = MultilinearExtension::new(lincom.n_vars(), lin_comb_data)
					.expect("data is constructed with the correct length with respect to n_vars");
				Ok((flush_oracle, MLEDirectAdapter::from(lincom_poly).upcast_arc_dyn()))
			}
			_ => unreachable!("flush_oracles must either be composite or linear combinations"),
		})
		.collect::<Result<Vec<_>, Error>>()?;

	witness.update_multilin_poly(indices_to_update.into_iter())?;
	Ok(())
}

#[allow(clippy::type_complexity)]
#[instrument(skip_all, level = "debug")]
fn make_fast_unmasked_flush_witnesses<'a, U, Tower>(
	oracles: &MultilinearOracleSet<FExt<Tower>>,
	witness: &MultilinearExtensionIndex<'a, PackedType<U, FExt<Tower>>>,
	flush_oracles: &[OracleId],
) -> Result<Vec<(usize, Vec<PackedType<U, FFastExt<Tower>>>)>, Error>
where
	U: ProverTowerUnderlier<Tower>,
	Tower: ProverTowerFamily,
	PackedType<U, Tower::B128>: PackedTransformationFactory<PackedType<U, Tower::FastB128>>,
{
	let to_fast = Tower::packed_transformation_to_fast();

	// The function is on the critical path, parallelize.
	flush_oracles
		.into_par_iter()
		.map(|&flush_oracle_id| {
			let n_vars = oracles.n_vars(flush_oracle_id);

			let log_width = <PackedType<U, FFastExt<Tower>>>::LOG_WIDTH;

			let poly = witness.get_multilin_poly(flush_oracle_id)?;

			const MAX_SUBCUBE_VARS: usize = 8;
			let subcube_vars = MAX_SUBCUBE_VARS.min(n_vars);
			let subcube_packed_size = 1 << subcube_vars.saturating_sub(log_width);
			let non_const_scalars = 1usize << n_vars;
			let non_const_subcubes = non_const_scalars.div_ceil(1 << subcube_vars);

			let mut fast_ext_result = vec![
				PackedType::<U, FFastExt<Tower>>::one();
				non_const_subcubes * subcube_packed_size
			];

			fast_ext_result
				.par_chunks_exact_mut(subcube_packed_size)
				.enumerate()
				.for_each(|(subcube_index, fast_subcube)| {
					let underliers =
						PackedType::<U, FFastExt<Tower>>::to_underliers_ref_mut(fast_subcube);

					let subcube_evals =
						PackedType::<U, FExt<Tower>>::from_underliers_ref_mut(underliers);
					poly.subcube_evals(subcube_vars, subcube_index, 0, subcube_evals)
						.expect("witness data populated by make_unmasked_flush_witnesses()");

					for underlier in underliers.iter_mut() {
						let src = PackedType::<U, FExt<Tower>>::from_underlier(*underlier);
						let dest = to_fast.transform(&src);
						*underlier = PackedType::<U, FFastExt<Tower>>::to_underlier(dest);
					}
				});

			fast_ext_result.truncate(non_const_scalars);
			Ok((n_vars, fast_ext_result))
		})
		.collect()
}<|MERGE_RESOLUTION|>--- conflicted
+++ resolved
@@ -1,10 +1,6 @@
 // Copyright 2024-2025 Irreducible Inc.
 
-<<<<<<< HEAD
-use std::{cmp::Reverse, collections::HashMap, env, marker::PhantomData, slice::from_mut};
-=======
-use std::{env, marker::PhantomData};
->>>>>>> ed227dfc
+use std::{collections::HashMap, env, marker::PhantomData};
 
 use binius_field::{
 	as_packed_field::PackedType,
@@ -48,17 +44,9 @@
 		gkr_gpa::{self, GrandProductBatchProveOutput, GrandProductWitness},
 		greedy_evalcheck::{self, GreedyEvalcheckProveOutput},
 		sumcheck::{
-<<<<<<< HEAD
 			self, constraint_set_zerocheck_claim,
-			prove::{
-				eq_ind::EqIndSumcheckProverBuilder, RegularSumcheckProver, SumcheckProver,
-				UnivariateZerocheckProver,
-			},
-			standard_switchover_heuristic, zerocheck, EqIndSumcheckClaim,
-=======
-			self, constraint_set_zerocheck_claim, prove::ZerocheckProver,
-			standard_switchover_heuristic,
->>>>>>> ed227dfc
+			prove::{RegularSumcheckProver, SumcheckProver, ZerocheckProver},
+			standard_switchover_heuristic, EqIndSumcheckClaim,
 		},
 	},
 	ring_switch,
@@ -425,10 +413,6 @@
 		.into_iter()
 		.unzip::<_, _, Vec<_>, Vec<_>>();
 
-<<<<<<< HEAD
-	let eq_ind_sumcheck_claims = zerocheck::reduce_to_eq_ind_sumchecks(&zerocheck_claims)?;
-=======
->>>>>>> ed227dfc
 	let (max_n_vars, skip_rounds) =
 		max_n_vars_and_skip_rounds(&zerocheck_claims, FDomain::<Tower>::N_BITS);
 
@@ -478,113 +462,6 @@
 		zerocheck_provers.push(zerocheck_prover);
 	}
 
-<<<<<<< HEAD
-	let univariate_cnt = univariate_provers.len();
-
-	let univariate_output = sumcheck::prove::batch_prove_zerocheck_univariate_round(
-		univariate_provers,
-		skip_rounds,
-		&mut transcript,
-	)?;
-
-	let univariate_challenge = univariate_output.univariate_challenge;
-
-	let mle_check_data = MLECheckData::new(
-		tail_regular_zerocheck_provers.iter().map(|x| x.as_ref()),
-		eq_ind_sumcheck_claims.iter(),
-	);
-	let zerocheck_mle_check_span = tracing::debug_span!(
-		"[step] MLE-check",
-		phase = "zerocheck",
-		perfetto_category = "phase.sub",
-		data_dimensions = ?mle_check_data,
-	)
-	.entered();
-	let sumcheck_output = sumcheck::prove::batch_prove_with_start(
-		univariate_output.batch_prove_start,
-		tail_regular_zerocheck_provers,
-		&mut transcript,
-	)?;
-	let zerocheck_output = sumcheck::eq_ind::verify_sumcheck_outputs(
-		&eq_ind_sumcheck_claims,
-		&zerocheck_challenges,
-		sumcheck_output,
-	)?;
-	drop(zerocheck_mle_check_span);
-
-	let zerocheck_univariatized_evaluation_span = tracing::debug_span!(
-		"[step] Univariatized Evaluation",
-		phase = "zerocheck",
-		perfetto_category = "phase.sub"
-	)
-	.entered();
-
-	let mut reduction_claims = Vec::with_capacity(univariate_cnt);
-	let mut reduction_provers = Vec::with_capacity(univariate_cnt);
-
-	for (univariatized_multilinear_evals, multilinears) in
-		izip!(&zerocheck_output.multilinear_evals, univariatized_multilinears)
-	{
-		let claim_n_vars = multilinears
-			.first()
-			.map_or(0, |multilinear| multilinear.n_vars());
-
-		let skip_challenges = (max_n_vars - claim_n_vars).saturating_sub(skip_rounds);
-		let challenges = &zerocheck_output.challenges[skip_challenges..];
-
-		let multilinears_data = MLEFoldHighDimensionsData::new(
-			challenges.len(),
-			multilinears.iter().map(|mle| mle.as_ref()),
-		);
-		let zerocheck_mle_fold_high_span = tracing::debug_span!(
-			"[task] (Zerocheck) MLE Fold High",
-			phase = "zerocheck",
-			perfetto_category = "task.main",
-			data_dimensions = ?multilinears_data,
-		)
-		.entered();
-		let reduced_multilinears =
-			sumcheck::prove::reduce_to_skipped_projection(multilinears, challenges, backend)?;
-		drop(zerocheck_mle_fold_high_span);
-
-		let claim_skip_rounds = claim_n_vars - challenges.len();
-		let reduction_claim = sumcheck::univariate::univariatizing_reduction_claim(
-			claim_skip_rounds,
-			univariatized_multilinear_evals,
-		)?;
-
-		let reduction_prover =
-			sumcheck::prove::univariatizing_reduction_prover::<_, FDomain<Tower>, _, _>(
-				reduced_multilinears,
-				univariatized_multilinear_evals,
-				univariate_challenge,
-				backend,
-			)?;
-
-		reduction_claims.push(reduction_claim);
-		reduction_provers.push(reduction_prover);
-	}
-
-	let dimensions_data = SmallRegularSumchecksDimensionsData::new(reduction_provers.iter());
-	let zerocheck_regular_sumcheck_small_span = tracing::debug_span!(
-		"[task] (Zerocheck) Regular Sumcheck (Small)",
-		phase = "zerocheck",
-		perfetto_category = "task.main",
-		data_dimensions = ?dimensions_data,
-	)
-	.entered();
-
-	let univariatizing_output = sumcheck::prove::batch_prove(reduction_provers, &mut transcript)?;
-	drop(zerocheck_regular_sumcheck_small_span);
-
-	let multilinear_zerocheck_output = sumcheck::univariate::verify_sumcheck_outputs(
-		&reduction_claims,
-		univariate_challenge,
-		&zerocheck_output.challenges,
-		univariatizing_output,
-	)?;
-	drop(zerocheck_univariatized_evaluation_span);
-=======
 	let zerocheck_output = sumcheck::prove::batch_prove_zerocheck::<
 		FExt<Tower>,
 		FDomain<Tower>,
@@ -595,7 +472,6 @@
 
 	let zerocheck_eval_claims =
 		sumcheck::make_zerocheck_eval_claims(zerocheck_oracle_metas, zerocheck_output)?;
->>>>>>> ed227dfc
 
 	drop(zerocheck_span);
 
