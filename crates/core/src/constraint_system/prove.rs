--- conflicted
+++ resolved
@@ -70,17 +70,11 @@
 where
 	U: ProverTowerUnderlier<Tower>,
 	Tower: ProverTowerFamily,
-<<<<<<< HEAD
 	Tower::B128: PackedTop<Tower>,
 	Hash: ParallelDigest,
 	<Hash as ParallelDigest>::Digest:
 		Digest + BlockSizeUser + FixedOutputReset + Send + Sync + Clone,
 	Compress: PseudoCompressionFunction<Output<Hash::Digest>, 2> + Default + Sync,
-=======
-	Tower::B128: binius_math::TowerTop + binius_math::PackedTop + PackedTop<Tower>,
-	Hash: Digest + BlockSizeUser + FixedOutputReset + Send + Sync + Clone,
-	Compress: PseudoCompressionFunction<Output<Hash>, 2> + Default + Sync,
->>>>>>> a6b7f8e3
 	Challenger_: Challenger + Default,
 	Backend: ComputationBackend,
 	// REVIEW: Consider changing TowerFamily and associated traits to shorten/remove these bounds
