--- conflicted
+++ resolved
@@ -74,12 +74,8 @@
 	U: ProverTowerUnderlier<Tower>,
 	Tower: ProverTowerFamily,
 	Tower::B128: PackedTop<Tower>,
-<<<<<<< HEAD
 	DomainFactory: EvaluationDomainFactory<FDomain<Tower>>,
 	Hash: Digest + BlockSizeUser + FixedOutputReset + Send + Sync + Clone,
-=======
-	Hash: Digest + BlockSizeUser + FixedOutputReset,
->>>>>>> 6309eca4
 	Compress: PseudoCompressionFunction<Output<Hash>, 2> + Default + Sync,
 	Challenger_: Challenger + Default,
 	Backend: ComputationBackend,
