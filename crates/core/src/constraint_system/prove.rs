--- conflicted
+++ resolved
@@ -70,13 +70,8 @@
 ) -> Result<Proof, Error>
 where
 	U: ProverTowerUnderlier<Tower>,
-<<<<<<< HEAD
-	Tower: ProverTowerFamily + Default,
-	Tower::B128: PackedTop<Tower>,
-=======
 	Tower: ProverTowerFamily,
 	Tower::B128: binius_math::TowerTop + binius_math::PackedTop + PackedTop<Tower>,
->>>>>>> a6b7f8e3
 	Hash: Digest + BlockSizeUser + FixedOutputReset + Send + Sync + Clone,
 	Compress: PseudoCompressionFunction<Output<Hash>, 2> + Default + Sync,
 	Challenger_: Challenger + Default,
