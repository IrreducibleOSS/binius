// Copyright 2024-2025 Irreducible Inc.

use std::iter;

use binius_field::{
	tower::{PackedTop, TowerFamily, TowerUnderlier},
	BinaryField, PackedField, TowerField,
};
use binius_hash::PseudoCompressionFunction;
use binius_math::{ArithCircuit, ArithExpr, CompositionPoly, EvaluationOrder};
use binius_utils::{bail, checked_arithmetics::log2_ceil_usize};
use digest::{core_api::BlockSizeUser, Digest, Output};
use itertools::{chain, Itertools};
use tracing::instrument;

use super::{
	channel::{Boundary, OracleOrConst},
	error::{Error, VerificationError},
	exp, ConstraintSystem, Proof,
};
use crate::{
	constraint_system::{
		channel::{Flush, FlushDirection},
		common::{FDomain, FEncode, FExt},
	},
	fiat_shamir::{CanSample, Challenger},
	merkle_tree::BinaryMerkleTreeScheme,
	oracle::{MultilinearOracleSet, OracleId},
	piop,
	protocols::{
		gkr_exp,
		gkr_gpa::{self},
		greedy_evalcheck,
		sumcheck::{self, constraint_set_zerocheck_claim, ZerocheckClaim},
	},
	ring_switch,
	transcript::VerifierTranscript,
};

/// Verifies a proof against a constraint system.
#[instrument("constraint_system::verify", skip_all, level = "debug")]
pub fn verify<U, Tower, Hash, Compress, Challenger_>(
	constraint_system: &ConstraintSystem<FExt<Tower>>,
	log_inv_rate: usize,
	security_bits: usize,
	boundaries: &[Boundary<FExt<Tower>>],
	proof: Proof,
) -> Result<(), Error>
where
	U: TowerUnderlier<Tower>,
	Tower: TowerFamily,
	Tower::B128: PackedTop<Tower>,
	Hash: Digest + BlockSizeUser,
	Compress: PseudoCompressionFunction<Output<Hash>, 2> + Default + Sync,
	Challenger_: Challenger + Default,
{
	let ConstraintSystem {
		mut oracles,
		mut table_constraints,
		mut flushes,
		non_zero_oracle_ids,
		max_channel_id,
		mut exponents,
		..
	} = constraint_system.clone();

	// Stable sort constraint sets in ascending order by number of variables.
	table_constraints.sort_by_key(|constraint_set| constraint_set.n_vars);

	let Proof { transcript } = proof;

	let mut transcript = VerifierTranscript::<Challenger_>::new(transcript);
	transcript.observe().write_slice(boundaries);

	let merkle_scheme = BinaryMerkleTreeScheme::<_, Hash, _>::new(Compress::default());
	let (commit_meta, oracle_to_commit_index) = piop::make_oracle_commit_meta(&oracles)?;
	let fri_params = piop::make_commit_params_with_optimal_arity::<_, FEncode<Tower>, _>(
		&commit_meta,
		&merkle_scheme,
		security_bits,
		log_inv_rate,
	)?;

	// Read polynomial commitment polynomials
	let mut reader = transcript.message();
	let commitment = reader.read::<Output<Hash>>()?;

	// GKR exp multiplication
	exponents.sort_by_key(|b| std::cmp::Reverse(b.n_vars(&oracles)));

	let exp_challenge = transcript.sample_vec(exp::max_n_vars(&exponents, &oracles));

	let mut reader = transcript.message();
	let exp_evals = reader.read_scalar_slice(exponents.len())?;

	let exp_claims = exp::make_claims(&exponents, &oracles, &exp_challenge, &exp_evals)?
		.into_iter()
		.collect::<Vec<_>>();

	let base_exp_output =
		gkr_exp::batch_verify(EvaluationOrder::HighToLow, &exp_claims, &mut transcript)?;

	let exp_eval_claims = exp::make_eval_claims(&exponents, base_exp_output)?;

	// Grand product arguments
	// Grand products for non-zero checks
	let mut reader = transcript.message();
	let non_zero_products = reader.read_scalar_slice(non_zero_oracle_ids.len())?;
	if non_zero_products
		.iter()
		.any(|count| *count == Tower::B128::zero())
	{
		bail!(Error::Zeros);
	}

	let non_zero_prodcheck_claims = gkr_gpa::construct_grand_product_claims(
		&non_zero_oracle_ids,
		&oracles,
		&non_zero_products,
	)?;

	// Grand products for flushing
	let mixing_challenge = transcript.sample();
	// TODO(cryptographers): Find a way to sample less randomness
	let permutation_challenges = transcript.sample_vec(max_channel_id + 1);

	flushes.sort_by_key(|flush| flush.channel_id);
	let flush_oracle_ids =
		make_flush_oracles(&mut oracles, &flushes, mixing_challenge, &permutation_challenges)?;

	let flush_products = transcript
		.message()
		.read_scalar_slice(flush_oracle_ids.len())?;
	verify_channels_balance(
		&flushes,
		&flush_products,
		boundaries,
		mixing_challenge,
		&permutation_challenges,
	)?;

	let flush_prodcheck_claims =
		gkr_gpa::construct_grand_product_claims(&flush_oracle_ids, &oracles, &flush_products)?;

	// Verify grand products
	let final_layer_claims = gkr_gpa::batch_verify(
		EvaluationOrder::LowToHigh,
		[flush_prodcheck_claims, non_zero_prodcheck_claims].concat(),
		&mut transcript,
	)?;

	// Reduce non_zero_final_layer_claims to evalcheck claims
	let prodcheck_eval_claims = gkr_gpa::make_eval_claims(
		chain!(flush_oracle_ids, non_zero_oracle_ids),
		final_layer_claims,
	)?;

	// Zerocheck
	let (zerocheck_claims, zerocheck_oracle_metas) = table_constraints
		.iter()
		.cloned()
		.map(constraint_set_zerocheck_claim)
		.collect::<Result<Vec<_>, _>>()?
		.into_iter()
		.unzip::<_, _, Vec<_>, Vec<_>>();

	let (_max_n_vars, skip_rounds) =
		max_n_vars_and_skip_rounds(&zerocheck_claims, <FDomain<Tower>>::N_BITS);

	let zerocheck_output =
		sumcheck::batch_verify_zerocheck(&zerocheck_claims, skip_rounds, &mut transcript)?;

	let zerocheck_eval_claims =
		sumcheck::make_zerocheck_eval_claims(zerocheck_oracle_metas, zerocheck_output)?;

	// Evalcheck
	let eval_claims = greedy_evalcheck::verify(
		&mut oracles,
		chain!(prodcheck_eval_claims, zerocheck_eval_claims, exp_eval_claims,),
		&mut transcript,
	)?;

	// Reduce committed evaluation claims to PIOP sumcheck claims
	let system = ring_switch::EvalClaimSystem::new(
		&oracles,
		&commit_meta,
		&oracle_to_commit_index,
		&eval_claims,
	)?;

	let ring_switch::ReducedClaim {
		transparents,
		sumcheck_claims: piop_sumcheck_claims,
	} = ring_switch::verify::<_, Tower, _>(&system, &mut transcript)?;

	// Prove evaluation claims using PIOP compiler
	piop::verify(
		&commit_meta,
		&merkle_scheme,
		&fri_params,
		&commitment,
		&transparents,
		&piop_sumcheck_claims,
		&mut transcript,
	)?;

	transcript.finalize()?;

	Ok(())
}

pub fn max_n_vars_and_skip_rounds<F, Composition>(
	zerocheck_claims: &[ZerocheckClaim<F, Composition>],
	domain_bits: usize,
) -> (usize, usize)
where
	F: TowerField,
	Composition: CompositionPoly<F>,
{
	let max_n_vars = max_n_vars(zerocheck_claims);

	// Univariate skip zerocheck domain size is degree * 2^skip_rounds, which
	// limits skip_rounds to ceil(log2(degree)) less than domain field bits.
	let domain_max_skip_rounds = zerocheck_claims
		.iter()
		.map(|claim| {
			let log_degree = log2_ceil_usize(claim.max_individual_degree());
			domain_bits.saturating_sub(log_degree)
		})
		.min()
		.unwrap_or(0);

	let max_skip_rounds = domain_max_skip_rounds.min(max_n_vars);
	(max_n_vars, max_skip_rounds)
}

fn max_n_vars<F, Composition>(zerocheck_claims: &[ZerocheckClaim<F, Composition>]) -> usize
where
	F: TowerField,
	Composition: CompositionPoly<F>,
{
	zerocheck_claims
		.iter()
		.map(|claim| claim.n_vars())
		.max()
		.unwrap_or(0)
}

fn verify_channels_balance<F: TowerField>(
	flushes: &[Flush<F>],
	flush_products: &[F],
	boundaries: &[Boundary<F>],
	mixing_challenge: F,
	permutation_challenges: &[F],
) -> Result<(), Error> {
	if flush_products.len() != flushes.len() {
		return Err(VerificationError::IncorrectNumberOfFlushProducts.into());
	}

	let mut flush_iter = flushes
		.iter()
		.zip(flush_products.iter().copied())
		.peekable();
	while let Some((flush, _)) = flush_iter.peek() {
		let channel_id = flush.channel_id;

		let boundary_products =
			boundaries
				.iter()
				.fold((F::ONE, F::ONE), |(pull_product, push_product), boundary| {
					let Boundary {
						channel_id: boundary_channel_id,
						direction,
						multiplicity,
						values,
						..
					} = boundary;

					if *boundary_channel_id == channel_id {
						let (mixed_values, _) = values.iter().fold(
							(permutation_challenges[channel_id], F::ONE),
							|(sum, mixing), values| {
								(sum + mixing * values, mixing * mixing_challenge)
							},
						);

						let mixed_values_with_multiplicity =
							mixed_values.pow_vartime([*multiplicity]);

						return match direction {
							FlushDirection::Pull => {
								(pull_product * mixed_values_with_multiplicity, push_product)
							}
							FlushDirection::Push => {
								(pull_product, push_product * mixed_values_with_multiplicity)
							}
						};
					}

					(pull_product, push_product)
				});

		let (pull_product, push_product) = flush_iter
			.peeking_take_while(|(flush, _)| flush.channel_id == channel_id)
			.fold(boundary_products, |(pull_product, push_product), (flush, flush_product)| {
				let flush_product_with_multiplicity =
					flush_product.pow_vartime([flush.multiplicity]);
				match flush.direction {
					FlushDirection::Pull => {
						(pull_product * flush_product_with_multiplicity, push_product)
					}
					FlushDirection::Push => {
						(pull_product, push_product * flush_product_with_multiplicity)
					}
				}
			});
		if pull_product != push_product {
			return Err(VerificationError::ChannelUnbalanced { id: channel_id }.into());
		}
	}

	Ok(())
}

/// For each flush,
/// - if there is a selector $S$, we are taking the Grand product of the composite $1 + S * (-1 + r + F_0 + F_1 s + F_2 s^1 + …)$
/// - otherwise the product is over the linear combination $r + F_0 + F_1 s + F_2 s^1 + …$
pub fn make_flush_oracles<F: TowerField>(
	oracles: &mut MultilinearOracleSet<F>,
	flushes: &[Flush<F>],
	mixing_challenge: F,
	permutation_challenges: &[F],
) -> Result<Vec<OracleId>, Error> {
	let mut mixing_powers = vec![F::ONE];
	let mut flush_iter = flushes.iter();

	permutation_challenges
		.iter()
		.enumerate()
		.flat_map(|(channel_id, permutation_challenge)| {
			flush_iter
				.peeking_take_while(|flush| flush.channel_id == channel_id)
				.map(|flush| {
					// Check that all flushed oracles have the same number of variables
					let mut non_const_oracles =
						flush.oracles.iter().copied().filter_map(|id| match id {
							OracleOrConst::Oracle(oracle_id) => Some(oracle_id),
							_ => None,
						});

					let first_oracle = non_const_oracles.next().ok_or(Error::EmptyFlushOracles)?;
					let n_vars = oracles.n_vars(first_oracle);

					if let Some(selector_id) = &flush.selector {
						let got_tower_level = oracles.oracle(*selector_id).tower_level;
						if got_tower_level != 0 {
							return Err(Error::FlushSelectorTowerLevel {
								oracle: *selector_id,
								got_tower_level,
							});
						}
					}

					for oracle_id in non_const_oracles {
						let oracle_n_vars = oracles.n_vars(oracle_id);
						if oracle_n_vars != n_vars {
							return Err(Error::ChannelFlushNvarsMismatch {
								expected: n_vars,
								got: oracle_n_vars,
							});
						}
					}

					// Compute powers of the mixing challenge
					while mixing_powers.len() < flush.oracles.len() {
						let last_power = *mixing_powers.last().expect(
							"mixing_powers is initialized with one element; \
								mixing_powers never shrinks; \
								thus, it must not be empty",
						);
						mixing_powers.push(last_power * mixing_challenge);
					}

					let const_linear_combination = flush
						.oracles
						.iter()
						.copied()
						.zip(mixing_powers.iter())
						.filter_map(|(id, coeff)| match id {
							OracleOrConst::Const { base, .. } => Some(base * coeff),
							_ => None,
						})
						.sum::<F>();

					let poly = match flush.selector {
						Some(selector_id) => {
							let offset = *permutation_challenge + const_linear_combination + F::ONE;
							let arith_expr_linear = ArithExpr::Const(offset);
							let var_offset = 1; // Var(0) represents the selector column.
							let (non_const_oracles, coeffs): (Vec<_>, Vec<_>) = flush
								.oracles
								.iter()
								.zip(mixing_powers.iter().copied())
								.filter_map(|(id, coeff)| match id {
									OracleOrConst::Oracle(id) => Some((*id, coeff)),
									_ => None,
								})
								.unzip();

							// Build the linear combination of the non-constant oracles.
							let arith_expr_linear = coeffs.into_iter().enumerate().fold(
								arith_expr_linear,
								|linear, (offset, coeff)| {
									linear
										+ ArithExpr::Var(offset + var_offset)
											* ArithExpr::Const(coeff)
								},
							);

							// The ArithExpr is of the form 1 + S * linear_factors
							oracles
								.add_named(format!("flush channel_id={channel_id} composite"))
								.composite_mle(
									n_vars,
									iter::once(selector_id).chain(non_const_oracles),
									ArithExpr::Const(F::ONE)
										+ ArithExpr::Var(0) * arith_expr_linear,
								)?
						}
						None => oracles
							.add_named(format!("flush channel_id={channel_id} linear combination"))
							.linear_combination_with_offset(
								n_vars,
								*permutation_challenge + const_linear_combination,
								flush
									.oracles
									.iter()
									.zip(mixing_powers.iter().copied())
									.filter_map(|(id, coeff)| match id {
										OracleOrConst::Oracle(oracle_id) => {
											Some((*oracle_id, coeff))
										}
										_ => None,
									}),
							)?,
					};
					Ok(poly)
				})
				.collect::<Vec<_>>()
		})
		.collect()
<<<<<<< HEAD
}

pub fn reduce_unmasked_flush_eval_claims<F: TowerField>(
	flush_oracle_ids: &[OracleId],
	flush_selectors: &[Option<OracleId>],
	final_layer_claims: &[LayerClaim<F>],
) -> Vec<EvalcheckMultilinearClaim<F>> {
	izip!(flush_oracle_ids, flush_selectors, final_layer_claims)
		.filter_map(|(flush_oracle_id, flush_selector, LayerClaim { eval, eval_point })| {
			flush_selector
				.is_none()
				.then(move || EvalcheckMultilinearClaim {
					id: *flush_oracle_id,
					eval_point: eval_point.clone().into(),
					eval: *eval,
				})
		})
		.collect()
}

#[derive(Debug)]
pub struct FlushSumcheckMeta<F: TowerField> {
	pub composite_sum_claims:
		Vec<CompositeSumClaim<F, IndexComposition<FlushSumcheckComposition, 2>>>,
	pub flush_selectors_unique: Vec<OracleId>,
	pub flush_oracle_ids: Vec<OracleId>,
	pub eval_point: Vec<F>,
}

pub fn make_flush_sumcheck_metas<F: TowerField>(
	oracles: &MultilinearOracleSet<F>,
	flush_oracle_ids: &[OracleId],
	flush_selectors: &[Option<OracleId>],
	final_layer_claims: &[LayerClaim<F>],
) -> Result<Vec<FlushSumcheckMeta<F>>, Error> {
	let total_flushes = flush_oracle_ids.len();

	debug_assert_eq!(total_flushes, flush_selectors.len());
	debug_assert_eq!(total_flushes, final_layer_claims.len());

	let mut flush_sumcheck_metas = Vec::new();

	let mut begin = 0;
	for end in 1..=total_flushes {
		if end < total_flushes
			&& final_layer_claims[end].eval_point == final_layer_claims[end - 1].eval_point
		{
			continue;
		}

		let eval_point = final_layer_claims[begin].eval_point.clone();
		let n_vars = eval_point.len();

		// deduplicate selector oracles
		let mut flush_selectors_unique = flush_selectors[begin..end]
			.iter()
			.filter_map(Option::as_ref)
			.copied()
			.collect::<Vec<_>>();
		flush_selectors_unique.sort();
		flush_selectors_unique.dedup();

		let n_selectors = flush_selectors_unique.len();
		let n_multilinears = n_selectors + end - begin;

		let mut composite_sum_claims = Vec::with_capacity(end - begin);

		for (i, (&oracle_id, &flush_selector, layer_claim)) in izip!(
			&flush_oracle_ids[begin..end],
			&flush_selectors[begin..end],
			&final_layer_claims[begin..end]
		)
		.enumerate()
		{
			let Some(flush_selector) = flush_selector else {
				continue;
			};

			debug_assert_eq!(n_vars, oracles.n_vars(oracle_id));

			let Some(selector_index) = flush_selectors_unique
				.iter()
				.position(|&flush_selectors_dedup| flush_selectors_dedup == flush_selector)
			else {
				panic!(
					"flush_selectors_unique is a set of unique flush selectors \
                     from a given slice of oracles, search must succeed by construction."
				);
			};

			let composite_sum_claim = CompositeSumClaim {
				composition: IndexComposition::new(
					n_multilinears,
					[i + n_selectors, selector_index],
					FlushSumcheckComposition,
				)?,
				sum: layer_claim.eval,
			};

			composite_sum_claims.push(composite_sum_claim);
		}

		let flush_sumcheck_meta = FlushSumcheckMeta {
			composite_sum_claims,
			flush_selectors_unique,
			flush_oracle_ids: flush_oracle_ids[begin..end].to_vec(),
			eval_point,
		};

		flush_sumcheck_metas.push(flush_sumcheck_meta);

		begin = end;
	}

	Ok(flush_sumcheck_metas)
}

#[derive(Debug)]
pub struct FlushSumcheckComposition;

impl<P: PackedField> CompositionPoly<P> for FlushSumcheckComposition {
	fn n_vars(&self) -> usize {
		2
	}

	fn degree(&self) -> usize {
		2
	}

	fn expression(&self) -> ArithCircuit<P::Scalar> {
		(ArithExpr::Var(0) * ArithExpr::Var(1) + ArithExpr::one() - ArithExpr::Var(1)).into()
	}

	fn binary_tower_level(&self) -> usize {
		0
	}

	fn evaluate(&self, query: &[P]) -> Result<P, binius_math::Error> {
		let unmasked_flush = query[0];
		let selector = query[1];

		Ok(selector * unmasked_flush + (P::one() - selector))
	}
}

pub fn get_post_flush_sumcheck_eval_claims_without_eq<F: TowerField>(
	oracles: &MultilinearOracleSet<F>,
	flush_selectors_unique_by_claim: &[Vec<OracleId>],
	flush_oracle_ids_by_claim: &[Vec<OracleId>],
	sumcheck_output: &BatchSumcheckOutput<F>,
) -> Result<Vec<EvalcheckMultilinearClaim<F>>, Error> {
	let n_claims = sumcheck_output.multilinear_evals.len();
	debug_assert_eq!(n_claims, flush_oracle_ids_by_claim.len());
	debug_assert_eq!(n_claims, flush_selectors_unique_by_claim.len());

	let max_n_vars = sumcheck_output.challenges.len();

	let mut evalcheck_claims = Vec::new();
	for (flush_oracle_ids, evals, flush_selectors_unique) in izip!(
		flush_oracle_ids_by_claim,
		&sumcheck_output.multilinear_evals,
		flush_selectors_unique_by_claim
	) {
		let n_selectors = flush_selectors_unique.len();
		debug_assert_eq!(evals.len(), n_selectors + flush_oracle_ids.len() + 1);

		for (&flush_selector, &eval) in izip!(flush_selectors_unique, evals) {
			let n_vars = oracles.n_vars(flush_selector);
			let eval_point = sumcheck_output.challenges[max_n_vars - n_vars..].into();

			evalcheck_claims.push(EvalcheckMultilinearClaim {
				id: flush_selector,
				eval_point,
				eval,
			});
		}

		for (&flush_oracle, &eval) in izip!(flush_oracle_ids, &evals[n_selectors..]) {
			let n_vars = oracles.n_vars(flush_oracle);
			let eval_point = sumcheck_output.challenges[max_n_vars - n_vars..].into();

			evalcheck_claims.push(EvalcheckMultilinearClaim {
				id: flush_oracle,
				eval_point,
				eval,
			});
		}
	}

	Ok(evalcheck_claims)
}

pub struct DedupEqIndSumcheckClaims<F: TowerField, Composition: CompositionPoly<F>> {
	eq_ind_sumcheck_claims: Vec<EqIndSumcheckClaim<F, Composition>>,
	gkr_eval_points: Vec<Vec<F>>,
	flush_selectors_unique_by_claim: Vec<Vec<OracleId>>,
	flush_oracle_ids_by_claim: Vec<Vec<OracleId>>,
}

#[allow(clippy::type_complexity)]
pub fn get_flush_dedup_eq_ind_sumcheck_claims<F: TowerField>(
	oracles: &MultilinearOracleSet<F>,
	flush_oracle_ids: &[OracleId],
	flush_selectors: &[Option<OracleId>],
	final_layer_claims: &[LayerClaim<F>],
) -> Result<DedupEqIndSumcheckClaims<F, impl CompositionPoly<F>>, Error> {
	let flush_sumcheck_metas =
		make_flush_sumcheck_metas(oracles, flush_oracle_ids, flush_selectors, final_layer_claims)?;

	let n_claims = flush_sumcheck_metas.len();
	let mut eq_ind_sumcheck_claims = Vec::with_capacity(n_claims);
	let mut gkr_eval_points = Vec::with_capacity(n_claims);
	let mut flush_oracle_ids_by_claim = Vec::with_capacity(n_claims);
	let mut flush_selectors_unique_by_claim = Vec::with_capacity(n_claims);
	for flush_sumcheck_meta in flush_sumcheck_metas {
		let FlushSumcheckMeta {
			composite_sum_claims,
			flush_selectors_unique,
			flush_oracle_ids,
			eval_point,
		} = flush_sumcheck_meta;

		let n_vars = eval_point.len();
		let n_multilinears = flush_selectors_unique.len() + flush_oracle_ids.len();
		let eq_ind_sumcheck_claim =
			EqIndSumcheckClaim::new(n_vars, n_multilinears, composite_sum_claims)?;

		eq_ind_sumcheck_claims.push(eq_ind_sumcheck_claim);
		gkr_eval_points.push(eval_point);
		flush_selectors_unique_by_claim.push(flush_selectors_unique);
		flush_oracle_ids_by_claim.push(flush_oracle_ids);
	}

	Ok(DedupEqIndSumcheckClaims {
		eq_ind_sumcheck_claims,
		gkr_eval_points,
		flush_selectors_unique_by_claim,
		flush_oracle_ids_by_claim,
	})
}

pub fn reorder_for_flushing_by_n_vars<F: TowerField>(
	oracles: &MultilinearOracleSet<F>,
	flush_oracle_ids: &[OracleId],
	flush_selectors: &[Option<OracleId>],
	flush_final_layer_claims: Vec<LayerClaim<F>>,
) -> (Vec<OracleId>, Vec<Option<OracleId>>, Vec<LayerClaim<F>>) {
	let mut zipped: Vec<_> =
		izip!(flush_oracle_ids.iter().copied(), flush_selectors, flush_final_layer_claims)
			.collect();
	zipped.sort_by_key(|&(id, _, _)| Reverse(oracles.n_vars(id)));
	multiunzip(zipped)
=======
>>>>>>> 8bbd3cbe
}<|MERGE_RESOLUTION|>--- conflicted
+++ resolved
@@ -7,7 +7,7 @@
 	BinaryField, PackedField, TowerField,
 };
 use binius_hash::PseudoCompressionFunction;
-use binius_math::{ArithCircuit, ArithExpr, CompositionPoly, EvaluationOrder};
+use binius_math::{ArithExpr, CompositionPoly, EvaluationOrder};
 use binius_utils::{bail, checked_arithmetics::log2_ceil_usize};
 use digest::{core_api::BlockSizeUser, Digest, Output};
 use itertools::{chain, Itertools};
@@ -423,8 +423,9 @@
 								.composite_mle(
 									n_vars,
 									iter::once(selector_id).chain(non_const_oracles),
-									ArithExpr::Const(F::ONE)
-										+ ArithExpr::Var(0) * arith_expr_linear,
+									(ArithExpr::Const(F::ONE)
+										+ ArithExpr::Var(0) * arith_expr_linear)
+										.into(),
 								)?
 						}
 						None => oracles
@@ -449,259 +450,4 @@
 				.collect::<Vec<_>>()
 		})
 		.collect()
-<<<<<<< HEAD
-}
-
-pub fn reduce_unmasked_flush_eval_claims<F: TowerField>(
-	flush_oracle_ids: &[OracleId],
-	flush_selectors: &[Option<OracleId>],
-	final_layer_claims: &[LayerClaim<F>],
-) -> Vec<EvalcheckMultilinearClaim<F>> {
-	izip!(flush_oracle_ids, flush_selectors, final_layer_claims)
-		.filter_map(|(flush_oracle_id, flush_selector, LayerClaim { eval, eval_point })| {
-			flush_selector
-				.is_none()
-				.then(move || EvalcheckMultilinearClaim {
-					id: *flush_oracle_id,
-					eval_point: eval_point.clone().into(),
-					eval: *eval,
-				})
-		})
-		.collect()
-}
-
-#[derive(Debug)]
-pub struct FlushSumcheckMeta<F: TowerField> {
-	pub composite_sum_claims:
-		Vec<CompositeSumClaim<F, IndexComposition<FlushSumcheckComposition, 2>>>,
-	pub flush_selectors_unique: Vec<OracleId>,
-	pub flush_oracle_ids: Vec<OracleId>,
-	pub eval_point: Vec<F>,
-}
-
-pub fn make_flush_sumcheck_metas<F: TowerField>(
-	oracles: &MultilinearOracleSet<F>,
-	flush_oracle_ids: &[OracleId],
-	flush_selectors: &[Option<OracleId>],
-	final_layer_claims: &[LayerClaim<F>],
-) -> Result<Vec<FlushSumcheckMeta<F>>, Error> {
-	let total_flushes = flush_oracle_ids.len();
-
-	debug_assert_eq!(total_flushes, flush_selectors.len());
-	debug_assert_eq!(total_flushes, final_layer_claims.len());
-
-	let mut flush_sumcheck_metas = Vec::new();
-
-	let mut begin = 0;
-	for end in 1..=total_flushes {
-		if end < total_flushes
-			&& final_layer_claims[end].eval_point == final_layer_claims[end - 1].eval_point
-		{
-			continue;
-		}
-
-		let eval_point = final_layer_claims[begin].eval_point.clone();
-		let n_vars = eval_point.len();
-
-		// deduplicate selector oracles
-		let mut flush_selectors_unique = flush_selectors[begin..end]
-			.iter()
-			.filter_map(Option::as_ref)
-			.copied()
-			.collect::<Vec<_>>();
-		flush_selectors_unique.sort();
-		flush_selectors_unique.dedup();
-
-		let n_selectors = flush_selectors_unique.len();
-		let n_multilinears = n_selectors + end - begin;
-
-		let mut composite_sum_claims = Vec::with_capacity(end - begin);
-
-		for (i, (&oracle_id, &flush_selector, layer_claim)) in izip!(
-			&flush_oracle_ids[begin..end],
-			&flush_selectors[begin..end],
-			&final_layer_claims[begin..end]
-		)
-		.enumerate()
-		{
-			let Some(flush_selector) = flush_selector else {
-				continue;
-			};
-
-			debug_assert_eq!(n_vars, oracles.n_vars(oracle_id));
-
-			let Some(selector_index) = flush_selectors_unique
-				.iter()
-				.position(|&flush_selectors_dedup| flush_selectors_dedup == flush_selector)
-			else {
-				panic!(
-					"flush_selectors_unique is a set of unique flush selectors \
-                     from a given slice of oracles, search must succeed by construction."
-				);
-			};
-
-			let composite_sum_claim = CompositeSumClaim {
-				composition: IndexComposition::new(
-					n_multilinears,
-					[i + n_selectors, selector_index],
-					FlushSumcheckComposition,
-				)?,
-				sum: layer_claim.eval,
-			};
-
-			composite_sum_claims.push(composite_sum_claim);
-		}
-
-		let flush_sumcheck_meta = FlushSumcheckMeta {
-			composite_sum_claims,
-			flush_selectors_unique,
-			flush_oracle_ids: flush_oracle_ids[begin..end].to_vec(),
-			eval_point,
-		};
-
-		flush_sumcheck_metas.push(flush_sumcheck_meta);
-
-		begin = end;
-	}
-
-	Ok(flush_sumcheck_metas)
-}
-
-#[derive(Debug)]
-pub struct FlushSumcheckComposition;
-
-impl<P: PackedField> CompositionPoly<P> for FlushSumcheckComposition {
-	fn n_vars(&self) -> usize {
-		2
-	}
-
-	fn degree(&self) -> usize {
-		2
-	}
-
-	fn expression(&self) -> ArithCircuit<P::Scalar> {
-		(ArithExpr::Var(0) * ArithExpr::Var(1) + ArithExpr::one() - ArithExpr::Var(1)).into()
-	}
-
-	fn binary_tower_level(&self) -> usize {
-		0
-	}
-
-	fn evaluate(&self, query: &[P]) -> Result<P, binius_math::Error> {
-		let unmasked_flush = query[0];
-		let selector = query[1];
-
-		Ok(selector * unmasked_flush + (P::one() - selector))
-	}
-}
-
-pub fn get_post_flush_sumcheck_eval_claims_without_eq<F: TowerField>(
-	oracles: &MultilinearOracleSet<F>,
-	flush_selectors_unique_by_claim: &[Vec<OracleId>],
-	flush_oracle_ids_by_claim: &[Vec<OracleId>],
-	sumcheck_output: &BatchSumcheckOutput<F>,
-) -> Result<Vec<EvalcheckMultilinearClaim<F>>, Error> {
-	let n_claims = sumcheck_output.multilinear_evals.len();
-	debug_assert_eq!(n_claims, flush_oracle_ids_by_claim.len());
-	debug_assert_eq!(n_claims, flush_selectors_unique_by_claim.len());
-
-	let max_n_vars = sumcheck_output.challenges.len();
-
-	let mut evalcheck_claims = Vec::new();
-	for (flush_oracle_ids, evals, flush_selectors_unique) in izip!(
-		flush_oracle_ids_by_claim,
-		&sumcheck_output.multilinear_evals,
-		flush_selectors_unique_by_claim
-	) {
-		let n_selectors = flush_selectors_unique.len();
-		debug_assert_eq!(evals.len(), n_selectors + flush_oracle_ids.len() + 1);
-
-		for (&flush_selector, &eval) in izip!(flush_selectors_unique, evals) {
-			let n_vars = oracles.n_vars(flush_selector);
-			let eval_point = sumcheck_output.challenges[max_n_vars - n_vars..].into();
-
-			evalcheck_claims.push(EvalcheckMultilinearClaim {
-				id: flush_selector,
-				eval_point,
-				eval,
-			});
-		}
-
-		for (&flush_oracle, &eval) in izip!(flush_oracle_ids, &evals[n_selectors..]) {
-			let n_vars = oracles.n_vars(flush_oracle);
-			let eval_point = sumcheck_output.challenges[max_n_vars - n_vars..].into();
-
-			evalcheck_claims.push(EvalcheckMultilinearClaim {
-				id: flush_oracle,
-				eval_point,
-				eval,
-			});
-		}
-	}
-
-	Ok(evalcheck_claims)
-}
-
-pub struct DedupEqIndSumcheckClaims<F: TowerField, Composition: CompositionPoly<F>> {
-	eq_ind_sumcheck_claims: Vec<EqIndSumcheckClaim<F, Composition>>,
-	gkr_eval_points: Vec<Vec<F>>,
-	flush_selectors_unique_by_claim: Vec<Vec<OracleId>>,
-	flush_oracle_ids_by_claim: Vec<Vec<OracleId>>,
-}
-
-#[allow(clippy::type_complexity)]
-pub fn get_flush_dedup_eq_ind_sumcheck_claims<F: TowerField>(
-	oracles: &MultilinearOracleSet<F>,
-	flush_oracle_ids: &[OracleId],
-	flush_selectors: &[Option<OracleId>],
-	final_layer_claims: &[LayerClaim<F>],
-) -> Result<DedupEqIndSumcheckClaims<F, impl CompositionPoly<F>>, Error> {
-	let flush_sumcheck_metas =
-		make_flush_sumcheck_metas(oracles, flush_oracle_ids, flush_selectors, final_layer_claims)?;
-
-	let n_claims = flush_sumcheck_metas.len();
-	let mut eq_ind_sumcheck_claims = Vec::with_capacity(n_claims);
-	let mut gkr_eval_points = Vec::with_capacity(n_claims);
-	let mut flush_oracle_ids_by_claim = Vec::with_capacity(n_claims);
-	let mut flush_selectors_unique_by_claim = Vec::with_capacity(n_claims);
-	for flush_sumcheck_meta in flush_sumcheck_metas {
-		let FlushSumcheckMeta {
-			composite_sum_claims,
-			flush_selectors_unique,
-			flush_oracle_ids,
-			eval_point,
-		} = flush_sumcheck_meta;
-
-		let n_vars = eval_point.len();
-		let n_multilinears = flush_selectors_unique.len() + flush_oracle_ids.len();
-		let eq_ind_sumcheck_claim =
-			EqIndSumcheckClaim::new(n_vars, n_multilinears, composite_sum_claims)?;
-
-		eq_ind_sumcheck_claims.push(eq_ind_sumcheck_claim);
-		gkr_eval_points.push(eval_point);
-		flush_selectors_unique_by_claim.push(flush_selectors_unique);
-		flush_oracle_ids_by_claim.push(flush_oracle_ids);
-	}
-
-	Ok(DedupEqIndSumcheckClaims {
-		eq_ind_sumcheck_claims,
-		gkr_eval_points,
-		flush_selectors_unique_by_claim,
-		flush_oracle_ids_by_claim,
-	})
-}
-
-pub fn reorder_for_flushing_by_n_vars<F: TowerField>(
-	oracles: &MultilinearOracleSet<F>,
-	flush_oracle_ids: &[OracleId],
-	flush_selectors: &[Option<OracleId>],
-	flush_final_layer_claims: Vec<LayerClaim<F>>,
-) -> (Vec<OracleId>, Vec<Option<OracleId>>, Vec<LayerClaim<F>>) {
-	let mut zipped: Vec<_> =
-		izip!(flush_oracle_ids.iter().copied(), flush_selectors, flush_final_layer_claims)
-			.collect();
-	zipped.sort_by_key(|&(id, _, _)| Reverse(oracles.n_vars(id)));
-	multiunzip(zipped)
-=======
->>>>>>> 8bbd3cbe
 }