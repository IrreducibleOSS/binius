--- conflicted
+++ resolved
@@ -14,14 +14,6 @@
 	core_api::BlockSizeUser,
 	FixedOutput, FixedOutputReset, HashMarker, OutputSizeUser, Reset, Update,
 };
-<<<<<<< HEAD
-=======
-use digest::{
-	consts::{U32, U96},
-	core_api::BlockSizeUser,
-	FixedOutput, FixedOutputReset, HashMarker, OutputSizeUser, Reset, Update,
-};
->>>>>>> eabc127f
 use lazy_static::lazy_static;
 use stackalloc::helpers::slice_assume_init_mut;
 
@@ -154,26 +146,16 @@
 
 impl Reset for VisionHasherDigest {
 	fn reset(&mut self) {
-<<<<<<< HEAD
 		bytemuck::fill_zeroes(&mut self.state);
 		bytemuck::fill_zeroes(&mut self.buffer);
-=======
-		self.state = [PackedAESBinaryField8x32b::zero(); 3];
-		self.buffer = [0; RATE_AS_U8];
->>>>>>> eabc127f
 		self.filled_bytes = 0;
 	}
 }
 
 impl FixedOutputReset for VisionHasherDigest {
 	fn finalize_into_reset(&mut self, out: &mut digest::Output<Self>) {
-<<<<<<< HEAD
-		self.finalize_into(out);
-		self.reset();
-=======
 		Self::finalize_into(self, out);
 		Reset::reset(self);
->>>>>>> eabc127f
 	}
 }
 
