[package]
name = "binius_hash"
version.workspace = true
edition.workspace = true
authors.workspace = true

[lints]
workspace = true

[dependencies]
binius_field = { path = "../field", default-features = false }
binius_maybe_rayon = { path = "../maybe_rayon", default-features = false }
binius_ntt = { path = "../ntt", default-features = false }
binius_utils = { path = "../utils", default-features = false }
bytemuck.workspace = true
bytes.workspace = true
cfg-if.workspace = true
digest.workspace = true
itertools.workspace = true
lazy_static.workspace = true
sha2 = { workspace = true, features = ["compress"] }
<<<<<<< HEAD
stackalloc.workspace = true
=======
thiserror.workspace = true
>>>>>>> 3c5513c9

[dev-dependencies]
criterion.workspace = true
groestl_crypto.workspace = true
hex-literal.workspace = true
proptest.workspace = true
rand = { workspace = true, features = ["std", "std_rng"] }

[features]
default = ["nightly_features"]
nightly_features = ["binius_field/nightly_features"]

[lib]
bench = false

[[bench]]
name = "hash"
harness = false<|MERGE_RESOLUTION|>--- conflicted
+++ resolved
@@ -19,11 +19,8 @@
 itertools.workspace = true
 lazy_static.workspace = true
 sha2 = { workspace = true, features = ["compress"] }
-<<<<<<< HEAD
 stackalloc.workspace = true
-=======
 thiserror.workspace = true
->>>>>>> 3c5513c9
 
 [dev-dependencies]
 criterion.workspace = true
