[package]
name = "binius_compute"
version.workspace = true
edition.workspace = true
authors.workspace = true

[lints]
workspace = true

[dependencies]
binius_field = { path = "../field", default-features = false }
<<<<<<< HEAD
binius_ntt = { path = "../ntt", default-features = false }
binius_math = { path = "../math", default-features = false }
=======
binius_math = { path = "../math", default-features = false }
binius_utils = { path = "../utils", default-features = false }
bytemuck.workspace = true
>>>>>>> eb3b29b4
thiserror.workspace = true

[dev-dependencies]
assert_matches.workspace = true
binius_core = { path = "../core", default-features = false }
rand = { workspace = true, features = ["std"] }<|MERGE_RESOLUTION|>--- conflicted
+++ resolved
@@ -9,14 +9,10 @@
 
 [dependencies]
 binius_field = { path = "../field", default-features = false }
-<<<<<<< HEAD
 binius_ntt = { path = "../ntt", default-features = false }
-binius_math = { path = "../math", default-features = false }
-=======
 binius_math = { path = "../math", default-features = false }
 binius_utils = { path = "../utils", default-features = false }
 bytemuck.workspace = true
->>>>>>> eb3b29b4
 thiserror.workspace = true
 
 [dev-dependencies]
