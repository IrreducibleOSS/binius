--- conflicted
+++ resolved
@@ -13,11 +13,8 @@
 binius_math = { path = "../math", default-features = false }
 binius_utils = { path = "../utils", default-features = false }
 bytemuck.workspace = true
-<<<<<<< HEAD
 either.workspace = true
-=======
 itertools.workspace = true
->>>>>>> 7f77720b
 thiserror.workspace = true
 
 [dev-dependencies]
