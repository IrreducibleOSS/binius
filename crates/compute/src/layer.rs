// Copyright 2025 Irreducible Inc.

<<<<<<< HEAD
use std::ops::Range;

use binius_field::Field;
use binius_math::ArithExpr;
use binius_utils::checked_arithmetics::checked_log_2;

use super::{alloc::Error as AllocError, memory::ComputeMemory};
use crate::memory::SizedSlice;
=======
use super::{
	alloc::Error as AllocError,
	memory::{ComputeMemory, SubfieldSlice},
};
>>>>>>> 60ec5557

/// A hardware abstraction layer (HAL) for compute operations.
pub trait ComputeLayer<F: Field> {
	/// The device memory.
	type DevMem: ComputeMemory<F>;

	/// The executor that can execute operations on the device.
	type Exec;

	/// The executor that can execute operations on a kernel-level granularity (i.e., a single core).
	type KernelExec;

	/// The operation (scalar) value type.
	type OpValue;

	/// The kernel(core)-level operation (scalar) type;
	type KernelValue;

	/// The evaluator for arithmetic expressions (polynomials).
	type ExprEval;

	/// Allocates a slice of memory on the host that is prepared for transfers to/from the device.
	///
	/// Depending on the compute layer, this may perform steps beyond just allocating memory. For
	/// example, it may allocate huge pages or map the allocated memory to the IOMMU.
	///
	/// The returned buffer is lifetime bound to the compute layer, allowing return types to have
	/// drop methods referencing data in the compute layer.
	fn host_alloc(&self, n: usize) -> impl AsMut<[F]> + '_;

	/// Copy data from the host to the device.
	///
	/// ## Preconditions
	///
	/// * `src` and `dst` must have the same length.
	/// * `src` must be a slice of a buffer returned by [`Self::host_alloc`].
	fn copy_h2d(&self, src: &[F], dst: &mut FSliceMut<'_, F, Self>) -> Result<(), Error>;

	/// Copy data from the device to the host.
	///
	/// ## Preconditions
	///
	/// * `src` and `dst` must have the same length.
	/// * `dst` must be a slice of a buffer returned by [`Self::host_alloc`].
	fn copy_d2h(&self, src: FSlice<'_, F, Self>, dst: &mut [F]) -> Result<(), Error>;

	/// Copy data between disjoint device buffers.
	///
	/// ## Preconditions
	///
	/// * `src` and `dst` must have the same length.
	fn copy_d2d(
		&self,
		src: FSlice<'_, F, Self>,
		dst: &mut FSliceMut<'_, F, Self>,
	) -> Result<(), Error>;

	/// Declares a kernel-level value.
	fn kernel_decl_value(
		&self,
		exec: &mut Self::KernelExec,
		init: F,
	) -> Result<Self::KernelValue, Error>;

	/// Executes an operation.
	///
	/// A HAL operation is an abstract function that runs with an executor reference.
	fn execute(
		&self,
		f: impl FnOnce(&mut Self::Exec) -> Result<Vec<Self::OpValue>, Error>,
	) -> Result<Vec<F>, Error>;

	/// Creates an operation that depends on the concurrent execution of two inner operations.
	fn join<Out1, Out2>(
		&self,
		exec: &mut Self::Exec,
		op1: impl FnOnce(&mut Self::Exec) -> Result<Out1, Error>,
		op2: impl FnOnce(&mut Self::Exec) -> Result<Out2, Error>,
	) -> Result<(Out1, Out2), Error> {
		let out1 = op1(exec)?;
		let out2 = op2(exec)?;
		Ok((out1, out2))
	}

	/// Compiles an arithmetic expression to the evaluator.
	fn compile_expr(&self, expr: &ArithExpr<F>) -> Result<Self::ExprEval, Error>;

	/// Launch many kernels in parallel and accumulate the scalar results with field addition.
	///
	/// This method provides low-level access to schedule parallel kernel executions on the compute
	/// platform. A _kernel_ is a program that executes synchronously in one thread, with access to
	/// local memory buffers. When the environment launches a kernel, it sets up the kernel's local
	/// memory according to the memory mapping specifications provided by the `mem_maps` parameter.
	/// The mapped buffers have type [`KernelBuffer`], and they may be read-write or read-only.
	/// When the kernel exits, it returns a small number of computed values as field elements. The
	/// vector of returned scalars is accumulated via binary field addition across all kernels and
	/// returned from the call.
	///
	/// This method is fairly general but also designed to fit the specific needs of the sumcheck
	/// protocol. That motivates the choice that returned values are small-length vectors that are
	/// accumulated with field addition.
	///
	/// ## Buffer chunking
	///
	/// The kernel local memory buffers are thought of as slices of a larger buffer, which may or
	/// may not exist somewhere else. Each kernel operates on a chunk of the larger buffers. For
	/// example, the [`KernelMemMap::Chunked`] mapping specifies that each kernel operates on a
	/// read-only chunk of a buffer in global device memory. The [`KernelMemMap::Local`] mapping
	/// specifies that a kernel operates on a local scratchpad initialized with zeros and discarded
	/// at the end of kernel execution (sort of like /dev/null).
	///
	/// This [`ComputeLayer`] object can decide how many kernels to launch and thus how large
	/// each kernel's buffer chunks are. The number of chunks must be a power of two. This
	/// information is provided to the kernel specification closure as an argument.
	///
	/// ## Kernel specification
	///
	/// The kernel logic is constructed within a closure, which is the `map` parameter. The closure
	/// has three parameters:
	///
	/// * `kernel_exec` - the kernel execution environment.
	/// * `log_chunks` - the binary logarithm of the number of kernels that are launched.
	/// * `buffers` - a vector of kernel-local buffers.
	///
	/// The closure must respect certain assumptions:
	///
	/// * The kernel closure control flow is identical on each invocation when `log_chunks` is
	///   unchanged.
	///
	/// [`ComputeLayer`] implementations are free to call the specification closure multiple times,
	/// for example with different values for `log_chunks`.
	///
	/// ## Arguments
	///
	/// * `map` - the kernel specification closure. See the "Kernel specification" section above.
	/// * `mem_maps` - the memory mappings for the kernel-local buffers.
	fn accumulate_kernels(
		&self,
		exec: &mut Self::Exec,
		map: impl for<'a> Fn(
			&'a mut Self::KernelExec,
			usize,
			Vec<KernelBuffer<'a, F, Self::DevMem>>,
		) -> Result<Vec<Self::KernelValue>, Error>,
		mem_maps: Vec<KernelMemMap<'_, F, Self::DevMem>>,
	) -> Result<Vec<Self::OpValue>, Error>;

	/// Returns the inner product of a vector of subfield elements with big field elements.
	///
	/// ## Arguments
	///
	/// * `a_edeg` - the binary logarithm of the extension degree of `F` over the subfield elements that `a_in` contains.
	/// * `a_in` - the first input slice of subfield elements.
	/// * `b_in` - the second input slice of `F` elements.
	///
	/// ## Throws
	///
	/// * if `a_edeg` is greater than `F::LOG_BITS`
	/// * unless `a_in` and `b_in` contain the same number of elements, and the number is a power of two
	///
	/// ## Returns
	///
	/// Returns the inner product of `a_in` and `b_in`.
	fn inner_product(
		&self,
		exec: &mut Self::Exec,
		a_edeg: usize,
		a_in: <Self::DevMem as ComputeMemory<F>>::FSlice<'_>,
		b_in: <Self::DevMem as ComputeMemory<F>>::FSlice<'_>,
	) -> Result<Self::OpValue, Error>;

	/// Computes the iterative tensor product of the input with the given coordinates.
	///
	/// This operation modifies the data buffer in place.
	///
	/// ## Mathematical Definition
	///
	/// This operation accepts parameters
	///
	/// * $n \in \mathbb{N}$ (`log_n`),
	/// * $k \in \mathbb{N}$ (`coordinates.len()`),
	/// * $v \in L^{2^n}$ (`data[..1 << log_n]`),
	/// * $r \in L^k$ (`coordinates`),
	///
	/// and computes the vector
	///
	/// $$
	/// v \otimes (1 - r_0, r_0) \otimes \ldots \otimes (1 - r_{k-1}, r_{k-1})
	/// $$
	///
	/// ## Throws
	///
	/// * unless `2**(log_n + coordinates.len())` equals `data.len()`
	fn tensor_expand(
		&self,
		exec: &mut Self::Exec,
		log_n: usize,
		coordinates: &[F],
		data: &mut <Self::DevMem as ComputeMemory<F>>::FSliceMut<'_>,
	) -> Result<(), Error>;

<<<<<<< HEAD
	/// A kernel-local operation that evaluates a composition polynomial over several buffers,
	/// row-wise, and returns the sum of the evaluations, scaled by a batching coefficient.
	///
	/// Mathematically, let there be $m$ input buffers, $P_0, \ldots, P_{m-1}$, each of length
	/// $2^n$ elements. Let $c$ be the scaling coefficient (`batch_coeff`) and
	/// $C(X_0, \ldots, X_{m-1})$ be the composition polynomial. The operation computes
	///
	/// $$
	/// \sum_{i=0}^{2^n - 1} c C(P_0\[i\], \ldots, P_{m-1}\[i\]).
	/// $$
	///
	/// The result is added back to an accumulator value.
	///
	/// ## Arguments
	///
	/// * `log_len` - the binary logarithm of the number of elements in each input buffer.
	/// * `inputs` - the input buffers.
	/// * `composition` - the compiled composition polynomial expression. This is an output of
	///   [`Self::compile_expr`].
	/// * `batch_coeff` - the scaling coefficient.
	/// * `accumulator` - the output where the result is accumulated to.
	fn sum_composition_evals(
		&self,
		exec: &mut Self::KernelExec,
		log_len: usize,
		inputs: &[FSlice<'_, F, Self>],
		composition: &Self::ExprEval,
		batch_coeff: F,
		accumulator: &mut Self::KernelValue,
	) -> Result<(), Error>;
}

/// A memory mapping specification for a kernel execution.
///
/// See [`ComputeLayer::accumulate_kernels`] for context on kernel execution.
pub enum KernelMemMap<'a, F, Mem: ComputeMemory<F>> {
	/// This maps a chunk of a buffer in global device memory to a read-only kernel buffer.
	Chunked {
		data: Mem::FSlice<'a>,
		log_min_chunk_size: usize,
	},
	/// This maps a chunk of a mutable buffer in global device memory to a read-write kernel
	/// buffer. When the kernel exits, the data in the kernel buffer is written back to the
	/// original location.
	ChunkedMut {
		data: Mem::FSliceMut<'a>,
		log_min_chunk_size: usize,
	},
	/// This allocates a kernel-local scratchpad buffer. The size specified in the mapping is the
	/// total size of all kernel scratchpads. This is so that the kernel's local scratchpad size
	/// scales up proportionally to the size of chunked buffers.
	Local { log_size: usize },
}

impl<'a, F, Mem: ComputeMemory<F>> KernelMemMap<'a, F, Mem> {
	/// Computes a range of possible number of chunks that data can be split into, given a sequence
	/// of memory mappings.
	pub fn log_chunks_range(mappings: &[Self]) -> Option<Range<usize>> {
		mappings
			.iter()
			.map(|mapping| match mapping {
				Self::Chunked {
					data,
					log_min_chunk_size,
				} => {
					let log_data_size = checked_log_2(data.len());
					(log_data_size - log_min_chunk_size)..log_data_size
				}
				Self::ChunkedMut {
					data,
					log_min_chunk_size,
				} => {
					let log_data_size = checked_log_2(data.len());
					(log_data_size - log_min_chunk_size)..log_data_size
				}
				Self::Local { log_size } => 0..*log_size,
			})
			.reduce(|range0, range1| range0.start.max(range1.start)..range0.end.min(range1.end))
	}
}

/// A memory buffer mapped into a kernel.
///
/// See [`ComputeLayer::accumulate_kernels`] for context on kernel execution.
pub enum KernelBuffer<'a, F, Mem: ComputeMemory<F>> {
	Ref(Mem::FSlice<'a>),
	Mut(Mem::FSliceMut<'a>),
}

impl<'a, F, Mem: ComputeMemory<F>> KernelBuffer<'a, F, Mem> {
	/// Returns underlying data as an `FSlice`.
	pub fn to_ref(&self) -> Mem::FSlice<'_> {
		match self {
			Self::Ref(slice) => Mem::narrow(slice),
			Self::Mut(slice) => Mem::as_const(slice),
		}
	}
}

impl<'a, F, Mem: ComputeMemory<F>> SizedSlice for KernelBuffer<'a, F, Mem> {
	fn len(&self) -> usize {
		match self {
			KernelBuffer::Ref(mem) => mem.len(),
			KernelBuffer::Mut(mem) => mem.len(),
		}
	}
=======
	/// Computes left matrix-vector multiplication of a subfield matrix with a big field vector.
	///
	/// ## Mathematical Definition
	///
	/// This operation accepts
	///
	/// * $n \in \mathbb{N}$ (`out.len()`),
	/// * $m \in \mathbb{N}$ (`vec.len()`),
	/// * $M \in K^{n \times m}$ (`mat`),
	/// * $v \in K^m$ (`vec`),
	///
	/// and computes the vector $Mv$.
	///
	/// ## Args
	///
	/// * `mat` - a slice of elements from a subfield of `F`.
	/// * `vec` - a slice of `F` elements.
	/// * `out` - a buffer for the output vector of `F` elements.
	///
	/// ## Throws
	///
	/// * Returns an error if `mat.len()` does not equal `vec.len() * out.len()`.
	/// * Returns an error if `mat` is not a subfield of `F`.
	fn fold_left<'a>(
		&'a self,
		exec: &'a mut Self::Exec,
		mat: SubfieldSlice<'_, F, Self::DevMem>,
		vec: <Self::DevMem as ComputeMemory<F>>::FSlice<'_>,
		out: &mut <Self::DevMem as ComputeMemory<F>>::FSliceMut<'_>,
	) -> Result<(), Error>;
>>>>>>> 60ec5557
}

#[derive(Debug, thiserror::Error)]
pub enum Error {
	#[error("input validation: {0}")]
	InputValidation(String),
	#[error("allocation error: {0}")]
	Alloc(#[from] AllocError),
	#[error("device error: {0}")]
	DeviceError(Box<dyn std::error::Error + Send + Sync + 'static>),
}

// Convenience types for the device memory.
pub type FSlice<'a, F, HAL> = <<HAL as ComputeLayer<F>>::DevMem as ComputeMemory<F>>::FSlice<'a>;
pub type FSliceMut<'a, F, HAL> =
	<<HAL as ComputeLayer<F>>::DevMem as ComputeMemory<F>>::FSliceMut<'a>;

#[cfg(test)]
mod tests {
	use assert_matches::assert_matches;
	use binius_field::{tower::CanonicalTowerFamily, BinaryField128b, Field, TowerField};
	use rand::{prelude::StdRng, SeedableRng};

	use super::*;
	use crate::{
		alloc::{BumpAllocator, ComputeAllocator, Error as AllocError, HostBumpAllocator},
		cpu::CpuLayer,
	};

	/// Test showing how to allocate host memory and create a sub-allocator over it.
	fn test_host_alloc<F: TowerField, HAL: ComputeLayer<F>>(hal: HAL) {
		let mut host_slice = hal.host_alloc(256);

		let bump = HostBumpAllocator::new(host_slice.as_mut());
		assert_eq!(bump.alloc(100).unwrap().len(), 100);
		assert_eq!(bump.alloc(100).unwrap().len(), 100);
		assert_matches!(bump.alloc(100), Err(AllocError::OutOfMemory));
	}

	/// Test showing how to allocate host memory and create a sub-allocator over it.
	// TODO: This 'a lifetime bound on HAL is pretty annoying. I'd like to get rid of it.
	fn test_copy_host_device<'a, F: TowerField, HAL: ComputeLayer<F> + 'a>(
		hal: HAL,
		mut dev_mem: FSliceMut<'a, F, HAL>,
	) {
		let mut rng = StdRng::seed_from_u64(0);

		let mut host_slice = hal.host_alloc(256);

		let host_alloc = HostBumpAllocator::new(host_slice.as_mut());
		let dev_alloc = BumpAllocator::<F, HAL::DevMem>::from_ref(&mut dev_mem);

		let host_buf_1 = host_alloc.alloc(128).unwrap();
		let host_buf_2 = host_alloc.alloc(128).unwrap();
		let mut dev_buf_1 = dev_alloc.alloc(128).unwrap();
		let mut dev_buf_2 = dev_alloc.alloc(128).unwrap();

		for elem in &mut *host_buf_1 {
			*elem = F::random(&mut rng);
		}

		hal.copy_h2d(host_buf_1, &mut dev_buf_1).unwrap();
		hal.copy_d2d(HAL::DevMem::as_const(&dev_buf_1), &mut dev_buf_2)
			.unwrap();
		hal.copy_d2h(HAL::DevMem::as_const(&dev_buf_2), host_buf_2)
			.unwrap();

		assert_eq!(host_buf_1, host_buf_2);
	}

	#[test]
	fn test_cpu_host_alloc() {
		test_host_alloc(CpuLayer::<CanonicalTowerFamily>::default());
	}

	#[test]
	fn test_cpu_copy_host_device() {
		let mut dev_mem = vec![BinaryField128b::ZERO; 256];
		test_copy_host_device(CpuLayer::<CanonicalTowerFamily>::default(), dev_mem.as_mut_slice());
	}
}<|MERGE_RESOLUTION|>--- conflicted
+++ resolved
@@ -1,20 +1,16 @@
 // Copyright 2025 Irreducible Inc.
 
-<<<<<<< HEAD
 use std::ops::Range;
 
 use binius_field::Field;
 use binius_math::ArithExpr;
 use binius_utils::checked_arithmetics::checked_log_2;
 
-use super::{alloc::Error as AllocError, memory::ComputeMemory};
-use crate::memory::SizedSlice;
-=======
 use super::{
 	alloc::Error as AllocError,
 	memory::{ComputeMemory, SubfieldSlice},
 };
->>>>>>> 60ec5557
+use crate::memory::SizedSlice;
 
 /// A hardware abstraction layer (HAL) for compute operations.
 pub trait ComputeLayer<F: Field> {
@@ -216,7 +212,37 @@
 		data: &mut <Self::DevMem as ComputeMemory<F>>::FSliceMut<'_>,
 	) -> Result<(), Error>;
 
-<<<<<<< HEAD
+	/// Computes left matrix-vector multiplication of a subfield matrix with a big field vector.
+	///
+	/// ## Mathematical Definition
+	///
+	/// This operation accepts
+	///
+	/// * $n \in \mathbb{N}$ (`out.len()`),
+	/// * $m \in \mathbb{N}$ (`vec.len()`),
+	/// * $M \in K^{n \times m}$ (`mat`),
+	/// * $v \in K^m$ (`vec`),
+	///
+	/// and computes the vector $Mv$.
+	///
+	/// ## Args
+	///
+	/// * `mat` - a slice of elements from a subfield of `F`.
+	/// * `vec` - a slice of `F` elements.
+	/// * `out` - a buffer for the output vector of `F` elements.
+	///
+	/// ## Throws
+	///
+	/// * Returns an error if `mat.len()` does not equal `vec.len() * out.len()`.
+	/// * Returns an error if `mat` is not a subfield of `F`.
+	fn fold_left<'a>(
+		&'a self,
+		exec: &'a mut Self::Exec,
+		mat: SubfieldSlice<'_, F, Self::DevMem>,
+		vec: <Self::DevMem as ComputeMemory<F>>::FSlice<'_>,
+		out: &mut <Self::DevMem as ComputeMemory<F>>::FSliceMut<'_>,
+	) -> Result<(), Error>;
+
 	/// A kernel-local operation that evaluates a composition polynomial over several buffers,
 	/// row-wise, and returns the sum of the evaluations, scaled by a batching coefficient.
 	///
@@ -323,38 +349,6 @@
 			KernelBuffer::Mut(mem) => mem.len(),
 		}
 	}
-=======
-	/// Computes left matrix-vector multiplication of a subfield matrix with a big field vector.
-	///
-	/// ## Mathematical Definition
-	///
-	/// This operation accepts
-	///
-	/// * $n \in \mathbb{N}$ (`out.len()`),
-	/// * $m \in \mathbb{N}$ (`vec.len()`),
-	/// * $M \in K^{n \times m}$ (`mat`),
-	/// * $v \in K^m$ (`vec`),
-	///
-	/// and computes the vector $Mv$.
-	///
-	/// ## Args
-	///
-	/// * `mat` - a slice of elements from a subfield of `F`.
-	/// * `vec` - a slice of `F` elements.
-	/// * `out` - a buffer for the output vector of `F` elements.
-	///
-	/// ## Throws
-	///
-	/// * Returns an error if `mat.len()` does not equal `vec.len() * out.len()`.
-	/// * Returns an error if `mat` is not a subfield of `F`.
-	fn fold_left<'a>(
-		&'a self,
-		exec: &'a mut Self::Exec,
-		mat: SubfieldSlice<'_, F, Self::DevMem>,
-		vec: <Self::DevMem as ComputeMemory<F>>::FSlice<'_>,
-		out: &mut <Self::DevMem as ComputeMemory<F>>::FSliceMut<'_>,
-	) -> Result<(), Error>;
->>>>>>> 60ec5557
 }
 
 #[derive(Debug, thiserror::Error)]
