// Copyright 2025 Irreducible Inc.

<<<<<<< HEAD
use binius_field::{BinaryField, ExtensionField};
use binius_ntt::AdditiveNTT;

use super::{alloc::Error as AllocError, memory::ComputeMemory};
=======
use std::ops::Range;

use binius_field::Field;
use binius_math::ArithExpr;
use binius_utils::checked_arithmetics::checked_log_2;

use super::{
	alloc::Error as AllocError,
	memory::{ComputeMemory, SubfieldSlice},
};
use crate::memory::SizedSlice;
>>>>>>> eb3b29b4

/// A hardware abstraction layer (HAL) for compute operations.
pub trait ComputeLayer<F: Field> {
	/// The device memory.
	type DevMem: ComputeMemory<F>;

	/// The executor that can execute operations on the device.
	type Exec;

	/// The executor that can execute operations on a kernel-level granularity (i.e., a single core).
	type KernelExec;

	/// The operation (scalar) value type.
	type OpValue;

	/// The kernel(core)-level operation (scalar) type;
	type KernelValue;

	/// The evaluator for arithmetic expressions (polynomials).
	type ExprEval;

	/// Allocates a slice of memory on the host that is prepared for transfers to/from the device.
	///
	/// Depending on the compute layer, this may perform steps beyond just allocating memory. For
	/// example, it may allocate huge pages or map the allocated memory to the IOMMU.
	///
	/// The returned buffer is lifetime bound to the compute layer, allowing return types to have
	/// drop methods referencing data in the compute layer.
	fn host_alloc(&self, n: usize) -> impl AsMut<[F]> + '_;

	/// Copy data from the host to the device.
	///
	/// ## Preconditions
	///
	/// * `src` and `dst` must have the same length.
	/// * `src` must be a slice of a buffer returned by [`Self::host_alloc`].
	fn copy_h2d(&self, src: &[F], dst: &mut FSliceMut<'_, F, Self>) -> Result<(), Error>;

	/// Copy data from the device to the host.
	///
	/// ## Preconditions
	///
	/// * `src` and `dst` must have the same length.
	/// * `dst` must be a slice of a buffer returned by [`Self::host_alloc`].
	fn copy_d2h(&self, src: FSlice<'_, F, Self>, dst: &mut [F]) -> Result<(), Error>;

	/// Copy data between disjoint device buffers.
	///
	/// ## Preconditions
	///
	/// * `src` and `dst` must have the same length.
	fn copy_d2d(
		&self,
		src: FSlice<'_, F, Self>,
		dst: &mut FSliceMut<'_, F, Self>,
	) -> Result<(), Error>;

	/// Declares a kernel-level value.
	fn kernel_decl_value(
		&self,
		exec: &mut Self::KernelExec,
		init: F,
	) -> Result<Self::KernelValue, Error>;

	/// Executes an operation.
	///
	/// A HAL operation is an abstract function that runs with an executor reference.
	fn execute(
		&self,
		f: impl FnOnce(&mut Self::Exec) -> Result<Vec<Self::OpValue>, Error>,
	) -> Result<Vec<F>, Error>;

	/// Creates an operation that depends on the concurrent execution of two inner operations.
	fn join<Out1, Out2>(
		&self,
		exec: &mut Self::Exec,
		op1: impl FnOnce(&mut Self::Exec) -> Result<Out1, Error>,
		op2: impl FnOnce(&mut Self::Exec) -> Result<Out2, Error>,
	) -> Result<(Out1, Out2), Error> {
		let out1 = op1(exec)?;
		let out2 = op2(exec)?;
		Ok((out1, out2))
	}

	/// Compiles an arithmetic expression to the evaluator.
	fn compile_expr(&self, expr: &ArithExpr<F>) -> Result<Self::ExprEval, Error>;

	/// Launch many kernels in parallel and accumulate the scalar results with field addition.
	///
	/// This method provides low-level access to schedule parallel kernel executions on the compute
	/// platform. A _kernel_ is a program that executes synchronously in one thread, with access to
	/// local memory buffers. When the environment launches a kernel, it sets up the kernel's local
	/// memory according to the memory mapping specifications provided by the `mem_maps` parameter.
	/// The mapped buffers have type [`KernelBuffer`], and they may be read-write or read-only.
	/// When the kernel exits, it returns a small number of computed values as field elements. The
	/// vector of returned scalars is accumulated via binary field addition across all kernels and
	/// returned from the call.
	///
	/// This method is fairly general but also designed to fit the specific needs of the sumcheck
	/// protocol. That motivates the choice that returned values are small-length vectors that are
	/// accumulated with field addition.
	///
	/// ## Buffer chunking
	///
	/// The kernel local memory buffers are thought of as slices of a larger buffer, which may or
	/// may not exist somewhere else. Each kernel operates on a chunk of the larger buffers. For
	/// example, the [`KernelMemMap::Chunked`] mapping specifies that each kernel operates on a
	/// read-only chunk of a buffer in global device memory. The [`KernelMemMap::Local`] mapping
	/// specifies that a kernel operates on a local scratchpad initialized with zeros and discarded
	/// at the end of kernel execution (sort of like /dev/null).
	///
	/// This [`ComputeLayer`] object can decide how many kernels to launch and thus how large
	/// each kernel's buffer chunks are. The number of chunks must be a power of two. This
	/// information is provided to the kernel specification closure as an argument.
	///
	/// ## Kernel specification
	///
	/// The kernel logic is constructed within a closure, which is the `map` parameter. The closure
	/// has three parameters:
	///
	/// * `kernel_exec` - the kernel execution environment.
	/// * `log_chunks` - the binary logarithm of the number of kernels that are launched.
	/// * `buffers` - a vector of kernel-local buffers.
	///
	/// The closure must respect certain assumptions:
	///
	/// * The kernel closure control flow is identical on each invocation when `log_chunks` is
	///   unchanged.
	///
	/// [`ComputeLayer`] implementations are free to call the specification closure multiple times,
	/// for example with different values for `log_chunks`.
	///
	/// ## Arguments
	///
	/// * `map` - the kernel specification closure. See the "Kernel specification" section above.
	/// * `mem_maps` - the memory mappings for the kernel-local buffers.
	fn accumulate_kernels(
		&self,
		exec: &mut Self::Exec,
		map: impl for<'a> Fn(
			&'a mut Self::KernelExec,
			usize,
			Vec<KernelBuffer<'a, F, Self::DevMem>>,
		) -> Result<Vec<Self::KernelValue>, Error>,
		mem_maps: Vec<KernelMemMap<'_, F, Self::DevMem>>,
	) -> Result<Vec<Self::OpValue>, Error>;

	/// Returns the inner product of a vector of subfield elements with big field elements.
	///
	/// ## Arguments
	///
	/// * `a_edeg` - the binary logarithm of the extension degree of `F` over the subfield elements that `a_in` contains.
	/// * `a_in` - the first input slice of subfield elements.
	/// * `b_in` - the second input slice of `F` elements.
	///
	/// ## Throws
	///
	/// * if `a_edeg` is greater than `F::LOG_BITS`
	/// * unless `a_in` and `b_in` contain the same number of elements, and the number is a power of two
	///
	/// ## Returns
	///
	/// Returns the inner product of `a_in` and `b_in`.
	fn inner_product(
		&self,
		exec: &mut Self::Exec,
		a_edeg: usize,
		a_in: <Self::DevMem as ComputeMemory<F>>::FSlice<'_>,
		b_in: <Self::DevMem as ComputeMemory<F>>::FSlice<'_>,
	) -> Result<Self::OpValue, Error>;

	/// Computes the iterative tensor product of the input with the given coordinates.
	///
	/// This operation modifies the data buffer in place.
	///
	/// ## Mathematical Definition
	///
	/// This operation accepts parameters
	///
	/// * $n \in \mathbb{N}$ (`log_n`),
	/// * $k \in \mathbb{N}$ (`coordinates.len()`),
	/// * $v \in L^{2^n}$ (`data[..1 << log_n]`),
	/// * $r \in L^k$ (`coordinates`),
	///
	/// and computes the vector
	///
	/// $$
	/// v \otimes (1 - r_0, r_0) \otimes \ldots \otimes (1 - r_{k-1}, r_{k-1})
	/// $$
	///
	/// ## Throws
	///
	/// * unless `2**(log_n + coordinates.len())` equals `data.len()`
	fn tensor_expand(
		&self,
		exec: &mut Self::Exec,
		log_n: usize,
		coordinates: &[F],
		data: &mut <Self::DevMem as ComputeMemory<F>>::FSliceMut<'_>,
	) -> Result<(), Error>;

<<<<<<< HEAD
	/// FRI-fold the interleaved codeword using the given challenges.
	///
	/// The FRI-fold operation folds a length $2^{n+b+\eta}$ vector of field elements into a length
	/// $2^n$ vector of field elements. $n$ is the log block length of the code, $b$ is the log
	/// batch size, and $b + \eta$ is the number of challenge elements. The operation has the
	/// following mathematical structure:
	///
	/// 1. Split the challenge vector into two parts: $c_0$ with length $b$ and $c_1$ with length
	///    $\eta$.
	/// 2. Low fold the input data with the tensor expansion of $c_0.
	/// 3. Apply $\eta$ layers of the inverse additive NTT to the data.
	/// 4. Low fold the input data with the tensor expansion of $c_1.
	///
	/// The algorithm to perform steps 3 and 4 can be combined into a linear amount of work,
	/// whereas step 3 on its own would require $\eta$ independent linear passes.
	///
	/// See [DP24], Section 4.2 for more details.
	///
	/// This operation writes the result out-of-place into an output buffer.
	///
	/// ## Arguments
	///
	/// * `ntt` - the NTT instance, used to look up the twiddle values.
	/// * `log_len` - $n + \eta$, the binary logarithm of the code length.
	/// * `log_batch_size` - $b$, the binary logarithm of the interleaved code batch size.
	/// * `challenges` - the folding challenges, with length $b + \eta$.
	/// * `data_in` - an input vector, with length $2^{n + b + \eta}$.
	/// * `data_out` - an output buffer, with length $2^n$.
	///
	/// [DP24]: <https://eprint.iacr.org/2024/504>
	#[allow(clippy::too_many_arguments)]
	fn fri_fold<FSub>(
		&self,
		exec: &mut Self::Exec,
		ntt: &impl AdditiveNTT<FSub>,
		log_len: usize,
		log_batch_size: usize,
		challenges: &[F],
		data_in: FSlice<F, Self>,
		data_out: &mut FSliceMut<F, Self>,
	) -> Result<(), Error>
	where
		FSub: BinaryField,
		F: ExtensionField<FSub>;
=======
	/// Computes left matrix-vector multiplication of a subfield matrix with a big field vector.
	///
	/// ## Mathematical Definition
	///
	/// This operation accepts
	///
	/// * $n \in \mathbb{N}$ (`out.len()`),
	/// * $m \in \mathbb{N}$ (`vec.len()`),
	/// * $M \in K^{n \times m}$ (`mat`),
	/// * $v \in K^m$ (`vec`),
	///
	/// and computes the vector $Mv$.
	///
	/// ## Args
	///
	/// * `mat` - a slice of elements from a subfield of `F`.
	/// * `vec` - a slice of `F` elements.
	/// * `out` - a buffer for the output vector of `F` elements.
	///
	/// ## Throws
	///
	/// * Returns an error if `mat.len()` does not equal `vec.len() * out.len()`.
	/// * Returns an error if `mat` is not a subfield of `F`.
	fn fold_left<'a>(
		&'a self,
		exec: &'a mut Self::Exec,
		mat: SubfieldSlice<'_, F, Self::DevMem>,
		vec: <Self::DevMem as ComputeMemory<F>>::FSlice<'_>,
		out: &mut <Self::DevMem as ComputeMemory<F>>::FSliceMut<'_>,
	) -> Result<(), Error>;

	/// A kernel-local operation that evaluates a composition polynomial over several buffers,
	/// row-wise, and returns the sum of the evaluations, scaled by a batching coefficient.
	///
	/// Mathematically, let there be $m$ input buffers, $P_0, \ldots, P_{m-1}$, each of length
	/// $2^n$ elements. Let $c$ be the scaling coefficient (`batch_coeff`) and
	/// $C(X_0, \ldots, X_{m-1})$ be the composition polynomial. The operation computes
	///
	/// $$
	/// \sum_{i=0}^{2^n - 1} c C(P_0\[i\], \ldots, P_{m-1}\[i\]).
	/// $$
	///
	/// The result is added back to an accumulator value.
	///
	/// ## Arguments
	///
	/// * `log_len` - the binary logarithm of the number of elements in each input buffer.
	/// * `inputs` - the input buffers.
	/// * `composition` - the compiled composition polynomial expression. This is an output of
	///   [`Self::compile_expr`].
	/// * `batch_coeff` - the scaling coefficient.
	/// * `accumulator` - the output where the result is accumulated to.
	fn sum_composition_evals(
		&self,
		exec: &mut Self::KernelExec,
		log_len: usize,
		inputs: &[FSlice<'_, F, Self>],
		composition: &Self::ExprEval,
		batch_coeff: F,
		accumulator: &mut Self::KernelValue,
	) -> Result<(), Error>;
}

/// A memory mapping specification for a kernel execution.
///
/// See [`ComputeLayer::accumulate_kernels`] for context on kernel execution.
pub enum KernelMemMap<'a, F, Mem: ComputeMemory<F>> {
	/// This maps a chunk of a buffer in global device memory to a read-only kernel buffer.
	Chunked {
		data: Mem::FSlice<'a>,
		log_min_chunk_size: usize,
	},
	/// This maps a chunk of a mutable buffer in global device memory to a read-write kernel
	/// buffer. When the kernel exits, the data in the kernel buffer is written back to the
	/// original location.
	ChunkedMut {
		data: Mem::FSliceMut<'a>,
		log_min_chunk_size: usize,
	},
	/// This allocates a kernel-local scratchpad buffer. The size specified in the mapping is the
	/// total size of all kernel scratchpads. This is so that the kernel's local scratchpad size
	/// scales up proportionally to the size of chunked buffers.
	Local { log_size: usize },
}

impl<'a, F, Mem: ComputeMemory<F>> KernelMemMap<'a, F, Mem> {
	/// Computes a range of possible number of chunks that data can be split into, given a sequence
	/// of memory mappings.
	pub fn log_chunks_range(mappings: &[Self]) -> Option<Range<usize>> {
		mappings
			.iter()
			.map(|mapping| match mapping {
				Self::Chunked {
					data,
					log_min_chunk_size,
				} => {
					let log_data_size = checked_log_2(data.len());
					(log_data_size - log_min_chunk_size)..log_data_size
				}
				Self::ChunkedMut {
					data,
					log_min_chunk_size,
				} => {
					let log_data_size = checked_log_2(data.len());
					(log_data_size - log_min_chunk_size)..log_data_size
				}
				Self::Local { log_size } => 0..*log_size,
			})
			.reduce(|range0, range1| range0.start.max(range1.start)..range0.end.min(range1.end))
	}
}

/// A memory buffer mapped into a kernel.
///
/// See [`ComputeLayer::accumulate_kernels`] for context on kernel execution.
pub enum KernelBuffer<'a, F, Mem: ComputeMemory<F>> {
	Ref(Mem::FSlice<'a>),
	Mut(Mem::FSliceMut<'a>),
}

impl<'a, F, Mem: ComputeMemory<F>> KernelBuffer<'a, F, Mem> {
	/// Returns underlying data as an `FSlice`.
	pub fn to_ref(&self) -> Mem::FSlice<'_> {
		match self {
			Self::Ref(slice) => Mem::narrow(slice),
			Self::Mut(slice) => Mem::as_const(slice),
		}
	}
}

impl<'a, F, Mem: ComputeMemory<F>> SizedSlice for KernelBuffer<'a, F, Mem> {
	fn len(&self) -> usize {
		match self {
			KernelBuffer::Ref(mem) => mem.len(),
			KernelBuffer::Mut(mem) => mem.len(),
		}
	}
>>>>>>> eb3b29b4
}

#[derive(Debug, thiserror::Error)]
pub enum Error {
	#[error("input validation: {0}")]
	InputValidation(String),
	#[error("allocation error: {0}")]
	Alloc(#[from] AllocError),
	#[error("device error: {0}")]
	DeviceError(Box<dyn std::error::Error + Send + Sync + 'static>),
}

// Convenience types for the device memory.
pub type FSlice<'a, F, HAL> = <<HAL as ComputeLayer<F>>::DevMem as ComputeMemory<F>>::FSlice<'a>;
pub type FSliceMut<'a, F, HAL> =
	<<HAL as ComputeLayer<F>>::DevMem as ComputeMemory<F>>::FSliceMut<'a>;

#[cfg(test)]
mod tests {
	use assert_matches::assert_matches;
	use binius_field::{tower::CanonicalTowerFamily, BinaryField128b, Field, TowerField};
	use rand::{prelude::StdRng, SeedableRng};

	use super::*;
	use crate::{
		alloc::{BumpAllocator, ComputeAllocator, Error as AllocError, HostBumpAllocator},
		cpu::CpuLayer,
	};

	/// Test showing how to allocate host memory and create a sub-allocator over it.
	fn test_host_alloc<F: TowerField, HAL: ComputeLayer<F>>(hal: HAL) {
		let mut host_slice = hal.host_alloc(256);

		let bump = HostBumpAllocator::new(host_slice.as_mut());
		assert_eq!(bump.alloc(100).unwrap().len(), 100);
		assert_eq!(bump.alloc(100).unwrap().len(), 100);
		assert_matches!(bump.alloc(100), Err(AllocError::OutOfMemory));
	}

	/// Test showing how to allocate host memory and create a sub-allocator over it.
	// TODO: This 'a lifetime bound on HAL is pretty annoying. I'd like to get rid of it.
	fn test_copy_host_device<'a, F: TowerField, HAL: ComputeLayer<F> + 'a>(
		hal: HAL,
		mut dev_mem: FSliceMut<'a, F, HAL>,
	) {
		let mut rng = StdRng::seed_from_u64(0);

		let mut host_slice = hal.host_alloc(256);

		let host_alloc = HostBumpAllocator::new(host_slice.as_mut());
		let dev_alloc = BumpAllocator::<F, HAL::DevMem>::from_ref(&mut dev_mem);

		let host_buf_1 = host_alloc.alloc(128).unwrap();
		let host_buf_2 = host_alloc.alloc(128).unwrap();
		let mut dev_buf_1 = dev_alloc.alloc(128).unwrap();
		let mut dev_buf_2 = dev_alloc.alloc(128).unwrap();

		for elem in &mut *host_buf_1 {
			*elem = F::random(&mut rng);
		}

		hal.copy_h2d(host_buf_1, &mut dev_buf_1).unwrap();
		hal.copy_d2d(HAL::DevMem::as_const(&dev_buf_1), &mut dev_buf_2)
			.unwrap();
		hal.copy_d2h(HAL::DevMem::as_const(&dev_buf_2), host_buf_2)
			.unwrap();

		assert_eq!(host_buf_1, host_buf_2);
	}

	#[test]
	fn test_cpu_host_alloc() {
		test_host_alloc(CpuLayer::<CanonicalTowerFamily>::default());
	}

	#[test]
	fn test_cpu_copy_host_device() {
		let mut dev_mem = vec![BinaryField128b::ZERO; 256];
		test_copy_host_device(CpuLayer::<CanonicalTowerFamily>::default(), dev_mem.as_mut_slice());
	}
}<|MERGE_RESOLUTION|>--- conflicted
+++ resolved
@@ -1,15 +1,10 @@
 // Copyright 2025 Irreducible Inc.
 
-<<<<<<< HEAD
-use binius_field::{BinaryField, ExtensionField};
+use std::ops::Range;
+
+use binius_field::{BinaryField, ExtensionField, Field};
+use binius_math::ArithExpr;
 use binius_ntt::AdditiveNTT;
-
-use super::{alloc::Error as AllocError, memory::ComputeMemory};
-=======
-use std::ops::Range;
-
-use binius_field::Field;
-use binius_math::ArithExpr;
 use binius_utils::checked_arithmetics::checked_log_2;
 
 use super::{
@@ -17,7 +12,6 @@
 	memory::{ComputeMemory, SubfieldSlice},
 };
 use crate::memory::SizedSlice;
->>>>>>> eb3b29b4
 
 /// A hardware abstraction layer (HAL) for compute operations.
 pub trait ComputeLayer<F: Field> {
@@ -219,7 +213,68 @@
 		data: &mut <Self::DevMem as ComputeMemory<F>>::FSliceMut<'_>,
 	) -> Result<(), Error>;
 
-<<<<<<< HEAD
+	/// Computes left matrix-vector multiplication of a subfield matrix with a big field vector.
+	///
+	/// ## Mathematical Definition
+	///
+	/// This operation accepts
+	///
+	/// * $n \in \mathbb{N}$ (`out.len()`),
+	/// * $m \in \mathbb{N}$ (`vec.len()`),
+	/// * $M \in K^{n \times m}$ (`mat`),
+	/// * $v \in K^m$ (`vec`),
+	///
+	/// and computes the vector $Mv$.
+	///
+	/// ## Args
+	///
+	/// * `mat` - a slice of elements from a subfield of `F`.
+	/// * `vec` - a slice of `F` elements.
+	/// * `out` - a buffer for the output vector of `F` elements.
+	///
+	/// ## Throws
+	///
+	/// * Returns an error if `mat.len()` does not equal `vec.len() * out.len()`.
+	/// * Returns an error if `mat` is not a subfield of `F`.
+	fn fold_left<'a>(
+		&'a self,
+		exec: &'a mut Self::Exec,
+		mat: SubfieldSlice<'_, F, Self::DevMem>,
+		vec: <Self::DevMem as ComputeMemory<F>>::FSlice<'_>,
+		out: &mut <Self::DevMem as ComputeMemory<F>>::FSliceMut<'_>,
+	) -> Result<(), Error>;
+
+	/// A kernel-local operation that evaluates a composition polynomial over several buffers,
+	/// row-wise, and returns the sum of the evaluations, scaled by a batching coefficient.
+	///
+	/// Mathematically, let there be $m$ input buffers, $P_0, \ldots, P_{m-1}$, each of length
+	/// $2^n$ elements. Let $c$ be the scaling coefficient (`batch_coeff`) and
+	/// $C(X_0, \ldots, X_{m-1})$ be the composition polynomial. The operation computes
+	///
+	/// $$
+	/// \sum_{i=0}^{2^n - 1} c C(P_0\[i\], \ldots, P_{m-1}\[i\]).
+	/// $$
+	///
+	/// The result is added back to an accumulator value.
+	///
+	/// ## Arguments
+	///
+	/// * `log_len` - the binary logarithm of the number of elements in each input buffer.
+	/// * `inputs` - the input buffers.
+	/// * `composition` - the compiled composition polynomial expression. This is an output of
+	///   [`Self::compile_expr`].
+	/// * `batch_coeff` - the scaling coefficient.
+	/// * `accumulator` - the output where the result is accumulated to.
+	fn sum_composition_evals(
+		&self,
+		exec: &mut Self::KernelExec,
+		log_len: usize,
+		inputs: &[FSlice<'_, F, Self>],
+		composition: &Self::ExprEval,
+		batch_coeff: F,
+		accumulator: &mut Self::KernelValue,
+	) -> Result<(), Error>;
+
 	/// FRI-fold the interleaved codeword using the given challenges.
 	///
 	/// The FRI-fold operation folds a length $2^{n+b+\eta}$ vector of field elements into a length
@@ -264,68 +319,6 @@
 	where
 		FSub: BinaryField,
 		F: ExtensionField<FSub>;
-=======
-	/// Computes left matrix-vector multiplication of a subfield matrix with a big field vector.
-	///
-	/// ## Mathematical Definition
-	///
-	/// This operation accepts
-	///
-	/// * $n \in \mathbb{N}$ (`out.len()`),
-	/// * $m \in \mathbb{N}$ (`vec.len()`),
-	/// * $M \in K^{n \times m}$ (`mat`),
-	/// * $v \in K^m$ (`vec`),
-	///
-	/// and computes the vector $Mv$.
-	///
-	/// ## Args
-	///
-	/// * `mat` - a slice of elements from a subfield of `F`.
-	/// * `vec` - a slice of `F` elements.
-	/// * `out` - a buffer for the output vector of `F` elements.
-	///
-	/// ## Throws
-	///
-	/// * Returns an error if `mat.len()` does not equal `vec.len() * out.len()`.
-	/// * Returns an error if `mat` is not a subfield of `F`.
-	fn fold_left<'a>(
-		&'a self,
-		exec: &'a mut Self::Exec,
-		mat: SubfieldSlice<'_, F, Self::DevMem>,
-		vec: <Self::DevMem as ComputeMemory<F>>::FSlice<'_>,
-		out: &mut <Self::DevMem as ComputeMemory<F>>::FSliceMut<'_>,
-	) -> Result<(), Error>;
-
-	/// A kernel-local operation that evaluates a composition polynomial over several buffers,
-	/// row-wise, and returns the sum of the evaluations, scaled by a batching coefficient.
-	///
-	/// Mathematically, let there be $m$ input buffers, $P_0, \ldots, P_{m-1}$, each of length
-	/// $2^n$ elements. Let $c$ be the scaling coefficient (`batch_coeff`) and
-	/// $C(X_0, \ldots, X_{m-1})$ be the composition polynomial. The operation computes
-	///
-	/// $$
-	/// \sum_{i=0}^{2^n - 1} c C(P_0\[i\], \ldots, P_{m-1}\[i\]).
-	/// $$
-	///
-	/// The result is added back to an accumulator value.
-	///
-	/// ## Arguments
-	///
-	/// * `log_len` - the binary logarithm of the number of elements in each input buffer.
-	/// * `inputs` - the input buffers.
-	/// * `composition` - the compiled composition polynomial expression. This is an output of
-	///   [`Self::compile_expr`].
-	/// * `batch_coeff` - the scaling coefficient.
-	/// * `accumulator` - the output where the result is accumulated to.
-	fn sum_composition_evals(
-		&self,
-		exec: &mut Self::KernelExec,
-		log_len: usize,
-		inputs: &[FSlice<'_, F, Self>],
-		composition: &Self::ExprEval,
-		batch_coeff: F,
-		accumulator: &mut Self::KernelValue,
-	) -> Result<(), Error>;
 }
 
 /// A memory mapping specification for a kernel execution.
@@ -402,7 +395,6 @@
 			KernelBuffer::Mut(mem) => mem.len(),
 		}
 	}
->>>>>>> eb3b29b4
 }
 
 #[derive(Debug, thiserror::Error)]
