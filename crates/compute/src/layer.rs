// Copyright 2025 Irreducible Inc.

use std::ops::Range;

use binius_field::{BinaryField, ExtensionField, Field};
use binius_math::ArithExpr;
use binius_ntt::AdditiveNTT;
use binius_utils::checked_arithmetics::checked_log_2;

use super::{
	alloc::Error as AllocError,
	memory::{ComputeMemory, SubfieldSlice},
};
use crate::memory::SizedSlice;

/// A hardware abstraction layer (HAL) for compute operations.
pub trait ComputeLayer<F: Field> {
	/// The device memory.
	type DevMem: ComputeMemory<F>;

	type HostMemory<'a>: AsMut<[F]> + 'a
	where
		Self: 'a;

	/// The executor that can execute operations on the device.
	type Exec;

	/// The executor that can execute operations on a kernel-level granularity (i.e., a single
	/// core).
	type KernelExec;

	/// The operation (scalar) value type.
	type OpValue;

	/// The kernel(core)-level operation (scalar) type;
	type KernelValue;

	/// The evaluator for arithmetic expressions (polynomials).
	type ExprEval;

	/// Allocates a slice of memory on the host that is prepared for transfers to/from the device.
	///
	/// Depending on the compute layer, this may perform steps beyond just allocating memory. For
	/// example, it may allocate huge pages or map the allocated memory to the IOMMU.
	///
	/// The returned buffer is lifetime bound to the compute layer, allowing return types to have
	/// drop methods referencing data in the compute layer.
	fn host_alloc(&self, n: usize) -> Self::HostMemory<'_>;

	/// Copy data from the host to the device.
	///
	/// ## Preconditions
	///
	/// * `src` and `dst` must have the same length.
	/// * `src` must be a slice of a buffer returned by [`Self::host_alloc`].
	fn copy_h2d(&self, src: &[F], dst: &mut FSliceMut<'_, F, Self>) -> Result<(), Error>;

	/// Copy data from the device to the host.
	///
	/// ## Preconditions
	///
	/// * `src` and `dst` must have the same length.
	/// * `dst` must be a slice of a buffer returned by [`Self::host_alloc`].
	fn copy_d2h(&self, src: FSlice<'_, F, Self>, dst: &mut [F]) -> Result<(), Error>;

	/// Copy data between disjoint device buffers.
	///
	/// ## Preconditions
	///
	/// * `src` and `dst` must have the same length.
	fn copy_d2d(
		&self,
		src: FSlice<'_, F, Self>,
		dst: &mut FSliceMut<'_, F, Self>,
	) -> Result<(), Error>;

	/// Declares a kernel-level value.
	fn kernel_decl_value(
		&self,
		exec: &mut Self::KernelExec,
		init: F,
	) -> Result<Self::KernelValue, Error>;

	/// Executes an operation.
	///
	/// A HAL operation is an abstract function that runs with an executor reference.
	fn execute(
		&self,
		f: impl FnOnce(&mut Self::Exec) -> Result<Vec<Self::OpValue>, Error>,
	) -> Result<Vec<F>, Error>;

	/// Creates an operation that depends on the concurrent execution of two inner operations.
	fn join<Out1, Out2>(
		&self,
		exec: &mut Self::Exec,
		op1: impl FnOnce(&mut Self::Exec) -> Result<Out1, Error>,
		op2: impl FnOnce(&mut Self::Exec) -> Result<Out2, Error>,
	) -> Result<(Out1, Out2), Error> {
		let out1 = op1(exec)?;
		let out2 = op2(exec)?;
		Ok((out1, out2))
	}

	/// Compiles an arithmetic expression to the evaluator.
	fn compile_expr(&self, expr: &ArithExpr<F>) -> Result<Self::ExprEval, Error>;

	/// Launch many kernels in parallel and accumulate the scalar results with field addition.
	///
	/// This method provides low-level access to schedule parallel kernel executions on the compute
	/// platform. A _kernel_ is a program that executes synchronously in one thread, with access to
	/// local memory buffers. When the environment launches a kernel, it sets up the kernel's local
	/// memory according to the memory mapping specifications provided by the `mem_maps` parameter.
	/// The mapped buffers have type [`KernelBuffer`], and they may be read-write or read-only.
	/// When the kernel exits, it returns a small number of computed values as field elements. The
	/// vector of returned scalars is accumulated via binary field addition across all kernels and
	/// returned from the call.
	///
	/// This method is fairly general but also designed to fit the specific needs of the sumcheck
	/// protocol. That motivates the choice that returned values are small-length vectors that are
	/// accumulated with field addition.
	///
	/// ## Buffer chunking
	///
	/// The kernel local memory buffers are thought of as slices of a larger buffer, which may or
	/// may not exist somewhere else. Each kernel operates on a chunk of the larger buffers. For
	/// example, the [`KernelMemMap::Chunked`] mapping specifies that each kernel operates on a
	/// read-only chunk of a buffer in global device memory. The [`KernelMemMap::Local`] mapping
	/// specifies that a kernel operates on a local scratchpad initialized with zeros and discarded
	/// at the end of kernel execution (sort of like /dev/null).
	///
	/// This [`ComputeLayer`] object can decide how many kernels to launch and thus how large
	/// each kernel's buffer chunks are. The number of chunks must be a power of two. This
	/// information is provided to the kernel specification closure as an argument.
	///
	/// ## Kernel specification
	///
	/// The kernel logic is constructed within a closure, which is the `map` parameter. The closure
	/// has three parameters:
	///
	/// * `kernel_exec` - the kernel execution environment.
	/// * `log_chunks` - the binary logarithm of the number of kernels that are launched.
	/// * `buffers` - a vector of kernel-local buffers.
	///
	/// The closure must respect certain assumptions:
	///
	/// * The kernel closure control flow is identical on each invocation when `log_chunks` is
	///   unchanged.
	///
	/// [`ComputeLayer`] implementations are free to call the specification closure multiple times,
	/// for example with different values for `log_chunks`.
	///
	/// ## Arguments
	///
	/// * `map` - the kernel specification closure. See the "Kernel specification" section above.
	/// * `mem_maps` - the memory mappings for the kernel-local buffers.
	fn accumulate_kernels(
		&self,
		exec: &mut Self::Exec,
		map: impl for<'a> Fn(
			&'a mut Self::KernelExec,
			usize,
			Vec<KernelBuffer<'a, F, Self::DevMem>>,
		) -> Result<Vec<Self::KernelValue>, Error>,
		mem_maps: Vec<KernelMemMap<'_, F, Self::DevMem>>,
	) -> Result<Vec<Self::OpValue>, Error>;

	/// Returns the inner product of a vector of subfield elements with big field elements.
	///
	/// ## Arguments
	///
	/// * `a_edeg` - the binary logarithm of the extension degree of `F` over the subfield elements
	///   that `a_in` contains.
	/// * `a_in` - the first input slice of subfield elements.
	/// * `b_in` - the second input slice of `F` elements.
	///
	/// ## Throws
	///
	/// * if `a_edeg` is greater than `F::LOG_BITS`
	/// * unless `a_in` and `b_in` contain the same number of elements, and the number is a power of
	///   two
	///
	/// ## Returns
	///
	/// Returns the inner product of `a_in` and `b_in`.
	fn inner_product(
		&self,
		exec: &mut Self::Exec,
		a_edeg: usize,
		a_in: <Self::DevMem as ComputeMemory<F>>::FSlice<'_>,
		b_in: <Self::DevMem as ComputeMemory<F>>::FSlice<'_>,
	) -> Result<Self::OpValue, Error>;

	/// Computes the iterative tensor product of the input with the given coordinates.
	///
	/// This operation modifies the data buffer in place.
	///
	/// ## Mathematical Definition
	///
	/// This operation accepts parameters
	///
	/// * $n \in \mathbb{N}$ (`log_n`),
	/// * $k \in \mathbb{N}$ (`coordinates.len()`),
	/// * $v \in L^{2^n}$ (`data[..1 << log_n]`),
	/// * $r \in L^k$ (`coordinates`),
	///
	/// and computes the vector
	///
	/// $$
	/// v \otimes (1 - r_0, r_0) \otimes \ldots \otimes (1 - r_{k-1}, r_{k-1})
	/// $$
	///
	/// ## Throws
	///
	/// * unless `2**(log_n + coordinates.len())` equals `data.len()`
	fn tensor_expand(
		&self,
		exec: &mut Self::Exec,
		log_n: usize,
		coordinates: &[F],
		data: &mut <Self::DevMem as ComputeMemory<F>>::FSliceMut<'_>,
	) -> Result<(), Error>;

	/// Computes left matrix-vector multiplication of a subfield matrix with a big field vector.
	///
	/// ## Mathematical Definition
	///
	/// This operation accepts
	///
	/// * $n \in \mathbb{N}$ (`out.len()`),
	/// * $m \in \mathbb{N}$ (`vec.len()`),
	/// * $M \in K^{n \times m}$ (`mat`),
	/// * $v \in K^m$ (`vec`),
	///
	/// and computes the vector $Mv$.
	///
	/// ## Args
	///
	/// * `mat` - a slice of elements from a subfield of `F`.
	/// * `vec` - a slice of `F` elements.
	/// * `out` - a buffer for the output vector of `F` elements.
	///
	/// ## Throws
	///
	/// * Returns an error if `mat.len()` does not equal `vec.len() * out.len()`.
	/// * Returns an error if `mat` is not a subfield of `F`.
	fn fold_left<'a>(
		&'a self,
		exec: &'a mut Self::Exec,
		mat: SubfieldSlice<'_, F, Self::DevMem>,
		vec: <Self::DevMem as ComputeMemory<F>>::FSlice<'_>,
		out: &mut <Self::DevMem as ComputeMemory<F>>::FSliceMut<'_>,
	) -> Result<(), Error>;

	/// Computes right matrix-vector multiplication of a subfield matrix with a big field vector.
	///
	/// ## Mathematical Definition
	///
	/// This operation accepts
	///
	/// * $n \in \mathbb{N}$ (`vec.len()`),
	/// * $m \in \mathbb{N}$ (`out.len()`),
	/// * $M \in K^{n \times m}$ (`mat`),
	/// * $v \in K^m$ (`vec`),
	///
	/// and computes the vector $((v')M)'$. The prime denotes a transpose
	///
	/// ## Args
	///
	/// * `mat` - a slice of elements from a subfield of `F`.
	/// * `vec` - a slice of `F` elements.
	/// * `out` - a buffer for the output vector of `F` elements.
	///
	/// ## Throws
	///
	/// * Returns an error if `mat.len()` does not equal `vec.len() * out.len()`.
	/// * Returns an error if `mat` is not a subfield of `F`.
	fn fold_right<'a>(
		&'a self,
		exec: &'a mut Self::Exec,
		mat: SubfieldSlice<'_, F, Self::DevMem>,
		vec: <Self::DevMem as ComputeMemory<F>>::FSlice<'_>,
		out: &mut <Self::DevMem as ComputeMemory<F>>::FSliceMut<'_>,
	) -> Result<(), Error>;

	/// A kernel-local operation that evaluates a composition polynomial over several buffers,
	/// row-wise, and returns the sum of the evaluations, scaled by a batching coefficient.
	///
	/// Mathematically, let there be $m$ input buffers, $P_0, \ldots, P_{m-1}$, each of length
	/// $2^n$ elements. Let $c$ be the scaling coefficient (`batch_coeff`) and
	/// $C(X_0, \ldots, X_{m-1})$ be the composition polynomial. The operation computes
	///
	/// $$
	/// \sum_{i=0}^{2^n - 1} c C(P_0\[i\], \ldots, P_{m-1}\[i\]).
	/// $$
	///
	/// The result is added back to an accumulator value.
	///
	/// ## Arguments
	///
	/// * `log_len` - the binary logarithm of the number of elements in each input buffer.
	/// * `inputs` - the input buffers.
	/// * `composition` - the compiled composition polynomial expression. This is an output of
	///   [`Self::compile_expr`].
	/// * `batch_coeff` - the scaling coefficient.
	/// * `accumulator` - the output where the result is accumulated to.
	fn sum_composition_evals(
		&self,
		exec: &mut Self::KernelExec,
		log_len: usize,
		inputs: &[FSlice<'_, F, Self>],
		composition: &Self::ExprEval,
		batch_coeff: F,
		accumulator: &mut Self::KernelValue,
	) -> Result<(), Error>;

<<<<<<< HEAD
=======
	/// A kernel-local operation that performs point-wise addition of two input buffers into an
	/// output buffer.
	///
	/// ## Arguments
	///
	/// * `log_len` - the binary logarithm of the number of elements in all three buffers.
	/// * `src1` - the first input buffer.
	/// * `src2` - the second input buffer.
	/// * `dst` - the output buffer that receives the element-wise sum.
	fn kernel_add(
		&self,
		exec: &mut Self::KernelExec,
		log_len: usize,
		src1: FSlice<'_, F, Self>,
		src2: FSlice<'_, F, Self>,
		dst: &mut FSliceMut<'_, F, Self>,
	) -> Result<(), Error>;

>>>>>>> 8742396c
	/// FRI-fold the interleaved codeword using the given challenges.
	///
	/// The FRI-fold operation folds a length $2^{n+b+\eta}$ vector of field elements into a length
	/// $2^n$ vector of field elements. $n$ is the log block length of the code, $b$ is the log
	/// batch size, and $b + \eta$ is the number of challenge elements. The operation has the
	/// following mathematical structure:
	///
	/// 1. Split the challenge vector into two parts: $c_0$ with length $b$ and $c_1$ with length
	///    $\eta$.
	/// 2. Low fold the input data with the tensor expansion of $c_0.
	/// 3. Apply $\eta$ layers of the inverse additive NTT to the data.
	/// 4. Low fold the input data with the tensor expansion of $c_1.
	///
	/// The algorithm to perform steps 3 and 4 can be combined into a linear amount of work,
	/// whereas step 3 on its own would require $\eta$ independent linear passes.
	///
	/// See [DP24], Section 4.2 for more details.
	///
	/// This operation writes the result out-of-place into an output buffer.
	///
	/// ## Arguments
	///
	/// * `ntt` - the NTT instance, used to look up the twiddle values.
	/// * `log_len` - $n + \eta$, the binary logarithm of the code length.
	/// * `log_batch_size` - $b$, the binary logarithm of the interleaved code batch size.
	/// * `challenges` - the folding challenges, with length $b + \eta$.
	/// * `data_in` - an input vector, with length $2^{n + b + \eta}$.
	/// * `data_out` - an output buffer, with length $2^n$.
	///
	/// [DP24]: <https://eprint.iacr.org/2024/504>
	#[allow(clippy::too_many_arguments)]
	fn fri_fold<FSub>(
		&self,
		exec: &mut Self::Exec,
		ntt: &impl AdditiveNTT<FSub>,
		log_len: usize,
		log_batch_size: usize,
		challenges: &[F],
		data_in: FSlice<F, Self>,
		data_out: &mut FSliceMut<F, Self>,
	) -> Result<(), Error>
	where
		FSub: BinaryField,
		F: ExtensionField<FSub>;
}

/// A memory mapping specification for a kernel execution.
///
/// See [`ComputeLayer::accumulate_kernels`] for context on kernel execution.
pub enum KernelMemMap<'a, F, Mem: ComputeMemory<F>> {
	/// This maps a chunk of a buffer in global device memory to a read-only kernel buffer.
	Chunked {
		data: Mem::FSlice<'a>,
		log_min_chunk_size: usize,
	},
	/// This maps a chunk of a mutable buffer in global device memory to a read-write kernel
	/// buffer. When the kernel exits, the data in the kernel buffer is written back to the
	/// original location.
	ChunkedMut {
		data: Mem::FSliceMut<'a>,
		log_min_chunk_size: usize,
	},
	/// This allocates a kernel-local scratchpad buffer. The size specified in the mapping is the
	/// total size of all kernel scratchpads. This is so that the kernel's local scratchpad size
	/// scales up proportionally to the size of chunked buffers.
	Local { log_size: usize },
}

impl<'a, F, Mem: ComputeMemory<F>> KernelMemMap<'a, F, Mem> {
	/// Computes a range of possible number of chunks that data can be split into, given a sequence
	/// of memory mappings.
	pub fn log_chunks_range(mappings: &[Self]) -> Option<Range<usize>> {
		mappings
			.iter()
			.map(|mapping| match mapping {
				Self::Chunked {
					data,
					log_min_chunk_size,
				} => {
					let log_data_size = checked_log_2(data.len());
					(log_data_size - log_min_chunk_size)..log_data_size
				}
				Self::ChunkedMut {
					data,
					log_min_chunk_size,
				} => {
					let log_data_size = checked_log_2(data.len());
					(log_data_size - log_min_chunk_size)..log_data_size
				}
				Self::Local { log_size } => 0..*log_size,
			})
			.reduce(|range0, range1| range0.start.max(range1.start)..range0.end.min(range1.end))
	}
}

/// A memory buffer mapped into a kernel.
///
/// See [`ComputeLayer::accumulate_kernels`] for context on kernel execution.
pub enum KernelBuffer<'a, F, Mem: ComputeMemory<F>> {
	Ref(Mem::FSlice<'a>),
	Mut(Mem::FSliceMut<'a>),
}

impl<'a, F, Mem: ComputeMemory<F>> KernelBuffer<'a, F, Mem> {
	/// Returns underlying data as an `FSlice`.
	pub fn to_ref(&self) -> Mem::FSlice<'_> {
		match self {
			Self::Ref(slice) => Mem::narrow(slice),
			Self::Mut(slice) => Mem::as_const(slice),
		}
	}
}

impl<'a, F, Mem: ComputeMemory<F>> SizedSlice for KernelBuffer<'a, F, Mem> {
	fn len(&self) -> usize {
		match self {
			KernelBuffer::Ref(mem) => mem.len(),
			KernelBuffer::Mut(mem) => mem.len(),
		}
	}
}

#[derive(Debug, thiserror::Error)]
pub enum Error {
	#[error("input validation: {0}")]
	InputValidation(String),
	#[error("allocation error: {0}")]
	Alloc(#[from] AllocError),
	#[error("device error: {0}")]
	DeviceError(Box<dyn std::error::Error + Send + Sync + 'static>),
}

// Convenience types for the device memory.
pub type FSlice<'a, F, HAL> = <<HAL as ComputeLayer<F>>::DevMem as ComputeMemory<F>>::FSlice<'a>;
pub type FSliceMut<'a, F, HAL> =
	<<HAL as ComputeLayer<F>>::DevMem as ComputeMemory<F>>::FSliceMut<'a>;

#[cfg(test)]
mod tests {
	use assert_matches::assert_matches;
	use binius_field::{BinaryField128b, Field, TowerField, tower::CanonicalTowerFamily};
	use rand::{SeedableRng, prelude::StdRng};

	use super::*;
	use crate::{
		alloc::{BumpAllocator, ComputeAllocator, Error as AllocError, HostBumpAllocator},
		cpu::CpuLayer,
	};

	/// Test showing how to allocate host memory and create a sub-allocator over it.
	fn test_host_alloc<F: TowerField, HAL: ComputeLayer<F>>(hal: HAL) {
		let mut host_slice = hal.host_alloc(256);

		let bump = HostBumpAllocator::new(host_slice.as_mut());
		assert_eq!(bump.alloc(100).unwrap().len(), 100);
		assert_eq!(bump.alloc(100).unwrap().len(), 100);
		assert_matches!(bump.alloc(100), Err(AllocError::OutOfMemory));
	}

	/// Test showing how to allocate host memory and create a sub-allocator over it.
	// TODO: This 'a lifetime bound on HAL is pretty annoying. I'd like to get rid of it.
	fn test_copy_host_device<'a, F: TowerField, HAL: ComputeLayer<F> + 'a>(
		hal: HAL,
		mut dev_mem: FSliceMut<'a, F, HAL>,
	) {
		let mut rng = StdRng::seed_from_u64(0);

		let mut host_slice = hal.host_alloc(256);

		let host_alloc = HostBumpAllocator::new(host_slice.as_mut());
		let dev_alloc = BumpAllocator::<F, HAL::DevMem>::from_ref(&mut dev_mem);

		let host_buf_1 = host_alloc.alloc(128).unwrap();
		let host_buf_2 = host_alloc.alloc(128).unwrap();
		let mut dev_buf_1 = dev_alloc.alloc(128).unwrap();
		let mut dev_buf_2 = dev_alloc.alloc(128).unwrap();

		for elem in &mut *host_buf_1 {
			*elem = F::random(&mut rng);
		}

		hal.copy_h2d(host_buf_1, &mut dev_buf_1).unwrap();
		hal.copy_d2d(HAL::DevMem::as_const(&dev_buf_1), &mut dev_buf_2)
			.unwrap();
		hal.copy_d2h(HAL::DevMem::as_const(&dev_buf_2), host_buf_2)
			.unwrap();

		assert_eq!(host_buf_1, host_buf_2);
	}

	#[test]
	fn test_cpu_host_alloc() {
		test_host_alloc(CpuLayer::<CanonicalTowerFamily>::default());
	}

	#[test]
	fn test_cpu_copy_host_device() {
		let mut dev_mem = vec![BinaryField128b::ZERO; 256];
		test_copy_host_device(CpuLayer::<CanonicalTowerFamily>::default(), dev_mem.as_mut_slice());
	}
}<|MERGE_RESOLUTION|>--- conflicted
+++ resolved
@@ -313,8 +313,6 @@
 		accumulator: &mut Self::KernelValue,
 	) -> Result<(), Error>;
 
-<<<<<<< HEAD
-=======
 	/// A kernel-local operation that performs point-wise addition of two input buffers into an
 	/// output buffer.
 	///
@@ -333,7 +331,6 @@
 		dst: &mut FSliceMut<'_, F, Self>,
 	) -> Result<(), Error>;
 
->>>>>>> 8742396c
 	/// FRI-fold the interleaved codeword using the given challenges.
 	///
 	/// The FRI-fold operation folds a length $2^{n+b+\eta}$ vector of field elements into a length
