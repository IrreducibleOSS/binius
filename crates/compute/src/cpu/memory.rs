--- conflicted
+++ resolved
@@ -7,11 +7,8 @@
 #[derive(Debug)]
 pub struct CpuMemory;
 
-<<<<<<< HEAD
-impl<F: 'static + Debug> ComputeMemory<F> for CpuMemory {
-=======
-impl<F: 'static + Sync> ComputeMemory<F> for CpuMemory {
->>>>>>> ea409aa8
+
+impl<F: 'static + Sync + Debug> ComputeMemory<F> for CpuMemory {
 	const MIN_SLICE_LEN: usize = 1;
 
 	type FSlice<'a> = &'a [F];
