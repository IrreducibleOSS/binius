--- conflicted
+++ resolved
@@ -3,17 +3,10 @@
 use std::marker::PhantomData;
 
 use binius_field::{
-<<<<<<< HEAD
-	tower::TowerFamily, util::inner_product_unchecked, BinaryField, ExtensionField, Field,
-	TowerField,
-};
-use binius_math::{extrapolate_line_scalar, ArithCircuit, ArithExpr};
-=======
 	BinaryField, ExtensionField, Field, TowerField, tower::TowerFamily,
 	util::inner_product_unchecked,
 };
 use binius_math::{ArithCircuit, ArithExpr, extrapolate_line_scalar};
->>>>>>> 8742396c
 use binius_ntt::AdditiveNTT;
 use binius_utils::checked_arithmetics::checked_log_2;
 use bytemuck::zeroed_vec;
@@ -268,8 +261,6 @@
 		Ok(())
 	}
 
-<<<<<<< HEAD
-=======
 	fn kernel_add(
 		&self,
 		_exec: &mut Self::KernelExec,
@@ -289,7 +280,6 @@
 		Ok(())
 	}
 
->>>>>>> 8742396c
 	fn fri_fold<FSub>(
 		&self,
 		_exec: &mut Self::Exec,
@@ -343,22 +333,6 @@
 		{
 			// Apply folding with interleaved challenges.
 			values[..(1 << challenges.len())].copy_from_slice(chunk);
-<<<<<<< HEAD
-			let batches_count = 1 << (challenges.len() - log_batch_size);
-			for (round, challenge) in interleave_challenges.iter().enumerate() {
-				let folds_count = 1 << (log_batch_size - round - 1);
-				// On every round fold the adjacent pairs of values
-				for batch_index in 0..batches_count {
-					let batch_offset = batch_index << (log_batch_size - round);
-					for i in 0..folds_count {
-						values[batch_offset / 2 + i] = extrapolate_line_scalar(
-							values[batch_offset + (i << 1)],
-							values[batch_offset + (i << 1) + 1],
-							*challenge,
-						);
-					}
-				}
-=======
 			let mut current_values = &mut values[0..1 << challenges.len()];
 			for challenge in interleave_challenges {
 				let new_num_elements = current_values.len() / 2;
@@ -370,7 +344,6 @@
 					);
 				}
 				current_values = &mut current_values[0..new_num_elements];
->>>>>>> 8742396c
 			}
 
 			// Apply the inverse NTT to the folded values.
@@ -873,8 +846,6 @@
 		assert_eq!(actual, expected);
 	}
 
-<<<<<<< HEAD
-=======
 	fn test_generic_kernel_add<'a, F: Field, C: ComputeLayer<F>>(
 		compute: C,
 		device_memory: <C::DevMem as ComputeMemory<F>>::FSliceMut<'a>,
@@ -966,7 +937,6 @@
 		assert_eq!(actual, expected);
 	}
 
->>>>>>> 8742396c
 	fn test_generic_fri_fold<'a, F, FSub, C>(
 		compute: C,
 		device_memory: <C::DevMem as ComputeMemory<F>>::FSliceMut<'a>,
@@ -1324,8 +1294,6 @@
 			log_fold_challenges,
 		);
 	}
-<<<<<<< HEAD
-=======
 
 	#[test]
 	fn test_exec_kernel_add() {
@@ -1335,5 +1303,4 @@
 		let mut device_memory = vec![F::ZERO; 1 << (log_len + 3)];
 		test_generic_kernel_add::<F, _>(compute, &mut device_memory, log_len);
 	}
->>>>>>> 8742396c
 }