// Copyright 2025 Irreducible Inc.

use std::marker::PhantomData;

use binius_field::{
	tower::TowerFamily, util::inner_product_unchecked, ExtensionField, Field, TowerField,
};
use binius_math::{ArithCircuit, ArithExpr};
use binius_utils::checked_arithmetics::checked_log_2;
use bytemuck::zeroed_vec;

use super::{memory::CpuMemory, tower_macro::each_tower_subfield};
use crate::{
<<<<<<< HEAD
	alloc::{BumpAllocator, ComputeAllocator},
	layer::{ComputeLayer, Error, FSlice, FSliceMut, KernelBuffer, KernelMemMap},
	memory::{ComputeMemory, SizedSlice},
=======
	layer::{ComputeLayer, Error, FSlice, FSliceMut},
	memory::SubfieldSlice,
>>>>>>> 60ec5557
};

#[derive(Debug)]
pub struct CpuExecutor;

#[derive(Debug, Default)]
pub struct CpuLayer<F: TowerFamily>(PhantomData<F>);

impl<T: TowerFamily> ComputeLayer<T::B128> for CpuLayer<T> {
	type Exec = CpuExecutor;
	type KernelExec = CpuExecutor;
	type DevMem = CpuMemory;
	type OpValue = T::B128;
	type KernelValue = T::B128;
	type ExprEval = ArithCircuit<T::B128>;

	fn host_alloc(&self, n: usize) -> impl AsMut<[T::B128]> + '_ {
		vec![<T::B128 as Field>::ZERO; n]
	}

	fn copy_h2d(
		&self,
		src: &[T::B128],
		dst: &mut FSliceMut<'_, T::B128, Self>,
	) -> Result<(), Error> {
		assert_eq!(
			src.len(),
			dst.len(),
			"precondition: src and dst buffers must have the same length"
		);
		dst.copy_from_slice(src);
		Ok(())
	}

	fn copy_d2h(&self, src: FSlice<'_, T::B128, Self>, dst: &mut [T::B128]) -> Result<(), Error> {
		assert_eq!(
			src.len(),
			dst.len(),
			"precondition: src and dst buffers must have the same length"
		);
		dst.copy_from_slice(src);
		Ok(())
	}

	fn copy_d2d(
		&self,
		src: FSlice<'_, T::B128, Self>,
		dst: &mut FSliceMut<'_, T::B128, Self>,
	) -> Result<(), Error> {
		assert_eq!(
			src.len(),
			dst.len(),
			"precondition: src and dst buffers must have the same length"
		);
		dst.copy_from_slice(src);
		Ok(())
	}

	fn kernel_decl_value(&self, _exec: &mut CpuExecutor, init: T::B128) -> Result<T::B128, Error> {
		Ok(init)
	}

	fn execute(
		&self,
		f: impl FnOnce(&mut Self::Exec) -> Result<Vec<T::B128>, Error>,
	) -> Result<Vec<T::B128>, Error> {
		f(&mut CpuExecutor)
	}

	fn compile_expr(&self, expr: &ArithExpr<T::B128>) -> Result<Self::ExprEval, Error> {
		Ok(expr.into())
	}

	fn accumulate_kernels(
		&self,
		_exec: &mut Self::Exec,
		map: impl for<'a> Fn(
			&'a mut Self::KernelExec,
			usize,
			Vec<KernelBuffer<'a, T::B128, Self::DevMem>>,
		) -> Result<Vec<Self::KernelValue>, Error>,
		mut inputs: Vec<KernelMemMap<'_, T::B128, Self::DevMem>>,
	) -> Result<Vec<Self::OpValue>, Error> {
		let log_chunks_range = KernelMemMap::log_chunks_range(&inputs)
			.expect("Many variant must have at least one entry");

		// For the reference implementation, use the smallest chunk size.
		let log_chunks = log_chunks_range.end;
		let total_alloc = Self::count_total_local_buffer_sizes(&inputs, log_chunks);
		let mut local_buffer = zeroed_vec(total_alloc);
		let local_buffer_alloc = BumpAllocator::new(local_buffer.as_mut());
		(0..1 << log_chunks)
			.map(|i| {
				let kernel_data =
					Self::map_kernel_mem(&mut inputs, &local_buffer_alloc, log_chunks, i);
				map(&mut CpuExecutor, log_chunks, kernel_data)
			})
			.reduce(|out1, out2| {
				let mut out1 = out1?;
				let mut out2_iter = out2?.into_iter();
				for (out1_i, out2_i) in std::iter::zip(&mut out1, &mut out2_iter) {
					*out1_i += out2_i;
				}
				out1.extend(out2_iter);
				Ok(out1)
			})
			.expect("range is not empty")
	}

	fn inner_product<'a>(
		&'a self,
		_exec: &'a mut Self::Exec,
		a_edeg: usize,
		a_in: &'a [T::B128],
		b_in: &'a [T::B128],
	) -> Result<T::B128, Error> {
		if a_edeg > T::B128::TOWER_LEVEL
			|| a_in.len() << (T::B128::TOWER_LEVEL - a_edeg) != b_in.len()
		{
			return Err(Error::InputValidation(format!(
				"invalid input: a_edeg={a_edeg} |a|={} |b|={}",
				a_in.len(),
				b_in.len()
			)));
		}

		fn inner_product<F, FExt>(a_in: &[FExt], b_in: &[FExt]) -> FExt
		where
			F: Field,
			FExt: ExtensionField<F>,
		{
			inner_product_unchecked(
				b_in.iter().copied(),
				a_in.iter()
					.flat_map(<FExt as ExtensionField<F>>::iter_bases),
			)
		}

		let result = each_tower_subfield!(a_edeg, T, inner_product::<_, T::B128>(a_in, b_in));
		Ok(result)
	}

	fn fold_left<'a>(
		&'a self,
		_exec: &'a mut Self::Exec,
		mat: SubfieldSlice<'_, T::B128, Self::DevMem>,
		vec: FSlice<'_, T::B128, Self>,
		out: &mut FSliceMut<'_, T::B128, Self>,
	) -> Result<(), Error> {
		if mat.tower_level > T::B128::TOWER_LEVEL {
			return Err(Error::InputValidation(format!(
				"invalid evals: tower_level={} > {}",
				mat.tower_level,
				T::B128::TOWER_LEVEL
			)));
		}
		let log_evals_size =
			mat.slice.len().ilog2() as usize + T::B128::TOWER_LEVEL - mat.tower_level;
		// Dispatch to the binary field of type T corresponding to the tower level of the evals slice.
		each_tower_subfield!(
			mat.tower_level,
			T,
			compute_left_fold::<_, T>(mat.slice, log_evals_size, vec, out)
		)
	}

	fn tensor_expand(
		&self,
		_exec: &mut Self::Exec,
		log_n: usize,
		coordinates: &[T::B128],
		data: &mut &mut [T::B128],
	) -> Result<(), Error> {
		if data.len() != 1 << (log_n + coordinates.len()) {
			return Err(Error::InputValidation(format!("invalid data length: {}", data.len())));
		}

		for (i, r_i) in coordinates.iter().enumerate() {
			let (lhs, rest) = data.split_at_mut(1 << (log_n + i));
			let (rhs, _rest) = rest.split_at_mut(1 << (log_n + i));
			for (x_i, y_i) in std::iter::zip(lhs, rhs) {
				let prod = *x_i * r_i;
				*x_i -= prod;
				*y_i += prod;
			}
		}
		Ok(())
	}

	fn sum_composition_evals(
		&self,
		_exec: &mut Self::KernelExec,
		log_len: usize,
		inputs: &[FSlice<'_, T::B128, Self>],
		composition: &ArithCircuit<T::B128>,
		batch_coeff: T::B128,
		accumulator: &mut T::B128,
	) -> Result<(), Error> {
		for input in inputs {
			assert_eq!(input.len(), 1 << log_len);
		}
		let ret = (0..1 << log_len)
			.map(|i| {
				let row = inputs.iter().map(|input| input[i]).collect::<Vec<_>>();
				composition.evaluate(&row).expect("Evalutation to succeed")
			})
			.sum::<T::B128>();
		*accumulator += ret * batch_coeff;
		Ok(())
	}
}

// Note: shortcuts for kernel memory so that clippy does not complain about the type complexity in signatures.
type MemMap<'a, C, F> = KernelMemMap<'a, F, <C as ComputeLayer<F>>::DevMem>;
type Buffer<'a, C, F> = KernelBuffer<'a, F, <C as ComputeLayer<F>>::DevMem>;

impl<T: TowerFamily> CpuLayer<T> {
	fn count_total_local_buffer_sizes(
		mappings: &[MemMap<'_, Self, T::B128>],
		log_chunk_size: usize,
	) -> usize {
		mappings
			.iter()
			.map(|mapping| match mapping {
				KernelMemMap::Chunked { .. } | KernelMemMap::ChunkedMut { .. } => 0,
				KernelMemMap::Local { .. } => 1 << log_chunk_size,
			})
			.sum()
	}

	fn map_kernel_mem<'a>(
		mappings: &'a mut [MemMap<'_, Self, T::B128>],
		local_buffer_alloc: &'a BumpAllocator<T::B128, <Self as ComputeLayer<T::B128>>::DevMem>,
		log_chunks: usize,
		i: usize,
	) -> Vec<Buffer<'a, Self, T::B128>> {
		mappings
			.iter_mut()
			.map(|mapping| match mapping {
				KernelMemMap::Chunked { data, .. } => {
					let log_size = checked_log_2(data.len());
					let log_chunk_size = log_size - log_chunks;
					KernelBuffer::Ref(<Self as ComputeLayer<T::B128>>::DevMem::slice(
						data,
						(i << log_chunk_size)..((i + 1) << log_chunk_size),
					))
				}
				KernelMemMap::ChunkedMut { data, .. } => {
					let log_size = checked_log_2(data.len());
					let log_chunk_size = log_size - log_chunks;
					KernelBuffer::Mut(<Self as ComputeLayer<T::B128>>::DevMem::slice_mut(
						data,
						(i << log_chunk_size)..((i + 1) << log_chunk_size),
					))
				}
				KernelMemMap::Local { log_size } => {
					let log_chunk_size = *log_size - log_chunks;
					let buffer = local_buffer_alloc.alloc(1 << log_chunk_size).expect(
						"precondition: allocator must have enough space for all local buffers",
					);
					KernelBuffer::Mut(buffer)
				}
			})
			.collect()
	}
}

/// Compute the left fold operation.
///
/// evals is treated as a matrix with `1 << log_query_size` rows and each column is dot-producted
/// with the corresponding query element. The result is written to the `output` slice of values.
/// The evals slice may be any field extension defined by the tower family T.
fn compute_left_fold<EvalType: TowerField, T: TowerFamily>(
	evals_as_b128: &[T::B128],
	log_evals_size: usize,
	query: &[T::B128],
	out: FSliceMut<'_, T::B128, CpuLayer<T>>,
) -> Result<(), Error>
where
	<T as TowerFamily>::B128: ExtensionField<EvalType>,
{
	let evals = evals_as_b128
		.iter()
		.flat_map(<T::B128 as ExtensionField<EvalType>>::iter_bases)
		.collect::<Vec<_>>();
	let log_query_size = query.len().ilog2() as usize;
	let num_rows = 1 << log_query_size;
	let num_cols = 1 << (log_evals_size - log_query_size);

	if evals.len() != num_rows * num_cols {
		return Err(Error::InputValidation(format!(
			"evals has {} elements, expected {}",
			evals.len(),
			num_rows * num_cols
		)));
	}

	if query.len() != num_rows {
		return Err(Error::InputValidation(format!(
			"query has {} elements, expected {}",
			query.len(),
			num_rows
		)));
	}

	if out.len() != num_cols {
		return Err(Error::InputValidation(format!(
			"output has {} elements, expected {}",
			out.len(),
			num_cols
		)));
	}

	for i in 0..num_cols {
		let mut acc = T::B128::ZERO;
		for j in 0..num_rows {
			acc += T::B128::from(evals[j * num_cols + i]) * query[j];
		}
		out[i] = acc;
	}

	Ok(())
}

#[cfg(test)]
mod tests {
	use std::{iter::repeat_with, mem::MaybeUninit};

	use binius_field::{
		tower::CanonicalTowerFamily, BinaryField128b, BinaryField16b, BinaryField32b,
		ExtensionField, Field, PackedExtension, PackedField, TowerField,
	};
	use binius_math::{tensor_prod_eq_ind, MultilinearExtension, MultilinearQuery};
	use rand::{prelude::StdRng, SeedableRng};

	use super::*;
	use crate::{
		alloc::{BumpAllocator, ComputeAllocator},
		memory::ComputeMemory,
	};

	fn test_generic_single_tensor_expand<F: Field, C: ComputeLayer<F>>(
		compute: C,
		device_memory: <C::DevMem as ComputeMemory<F>>::FSliceMut<'_>,
		n_vars: usize,
	) {
		let mut rng = StdRng::seed_from_u64(0);

		let coordinates = repeat_with(|| F::random(&mut rng))
			.take(n_vars)
			.collect::<Vec<_>>();

		// Allocate buffer to be device mapped
		let mut buffer = compute.host_alloc(1 << n_vars);
		let buffer = buffer.as_mut();
		for (i, x_i) in buffer.iter_mut().enumerate() {
			if i >= 4 {
				*x_i = F::ZERO;
			} else {
				*x_i = F::random(&mut rng);
			}
		}
		let mut buffer_clone = buffer.to_vec();

		// Copy the buffer to device slice
		let (mut buffer_slice, _device_memory) =
			C::DevMem::split_at_mut(device_memory, buffer.len());
		compute.copy_h2d(buffer, &mut buffer_slice).unwrap();

		// Run the HAL operation
		compute
			.execute(|exec| {
				compute.tensor_expand(exec, 2, &coordinates[2..], &mut buffer_slice)?;
				Ok(vec![])
			})
			.unwrap();

		// Copy the buffer back to host
		let buffer_slice = C::DevMem::as_const(&buffer_slice);
		compute.copy_d2h(buffer_slice, buffer).unwrap();

		// Compute the expected result and compare
		tensor_prod_eq_ind(2, &mut buffer_clone, &coordinates[2..]).unwrap();
		assert_eq!(buffer, buffer_clone);
	}

	fn test_generic_single_inner_product<
		F2: TowerField,
		F: Field + PackedExtension<F2> + ExtensionField<F2>,
		C: ComputeLayer<F>,
	>(
		compute: C,
		device_memory: <C::DevMem as ComputeMemory<F>>::FSliceMut<'_>,
		n_vars: usize,
	) {
		let mut rng = StdRng::seed_from_u64(0);

		// Allocate buffers a and b to be device mapped
		let mut a_buffer = compute.host_alloc(1 << (n_vars - F::LOG_DEGREE));
		let a_buffer = a_buffer.as_mut();
		for x_i in a_buffer.iter_mut() {
			*x_i = <F as Field>::random(&mut rng);
		}
		let a = a_buffer.to_vec();

		let mut b_buffer = compute.host_alloc(1 << n_vars);
		let b_buffer = b_buffer.as_mut();
		for x_i in b_buffer.iter_mut() {
			*x_i = <F as Field>::random(&mut rng);
		}
		let b = b_buffer.to_vec();

		// Copy a and b to device (creating F-slices)
		let (mut a_slice, device_memory) = C::DevMem::split_at_mut(device_memory, a_buffer.len());
		compute.copy_h2d(a_buffer, &mut a_slice).unwrap();
		let a_slice = C::DevMem::as_const(&a_slice);

		let (mut b_slice, _device_memory) = C::DevMem::split_at_mut(device_memory, b_buffer.len());
		compute.copy_h2d(b_buffer, &mut b_slice).unwrap();
		let b_slice = C::DevMem::as_const(&b_slice);

		// Run the HAL operation to compute the inner product
		let actual = compute
			.execute(|exec| {
				Ok(vec![compute.inner_product(exec, F2::TOWER_LEVEL, a_slice, b_slice)?])
			})
			.unwrap()
			.remove(0);

		// Compute the expected value and compare
		let expected = std::iter::zip(PackedField::iter_slice(F::cast_bases(&a)), &b)
			.map(|(a_i, &b_i)| b_i * a_i)
			.sum::<F>();
		assert_eq!(actual, expected);
	}

	fn test_generic_multiple_multilinear_evaluations<
		F1: TowerField,
		F2: TowerField,
		F: Field
			+ PackedField<Scalar = F>
			+ PackedExtension<F1>
			+ ExtensionField<F1>
			+ PackedExtension<F2>
			+ ExtensionField<F2>,
		C: ComputeLayer<F>,
	>(
		compute: C,
		device_memory: <C::DevMem as ComputeMemory<F>>::FSliceMut<'_>,
		n_vars: usize,
	) {
		let mut rng = StdRng::seed_from_u64(0);

		// Allocate buffers to be device mapped
		let mut mle1_buffer =
			compute.host_alloc(1 << (n_vars - <F as ExtensionField<F1>>::LOG_DEGREE));
		let mle1_buffer = mle1_buffer.as_mut();
		for x_i in mle1_buffer.iter_mut() {
			*x_i = <F as Field>::random(&mut rng);
		}
		let mle1 = mle1_buffer.to_vec();

		let mut mle2_buffer =
			compute.host_alloc(1 << (n_vars - <F as ExtensionField<F2>>::LOG_DEGREE));
		let mle2_buffer = mle2_buffer.as_mut();
		for x_i in mle2_buffer.iter_mut() {
			*x_i = <F as Field>::random(&mut rng);
		}
		let mle2 = mle2_buffer.to_vec();

		let mut eq_ind_buffer = compute.host_alloc(1 << n_vars);
		let eq_ind_buffer = eq_ind_buffer.as_mut();
		for x_i in eq_ind_buffer.iter_mut() {
			*x_i = F::ZERO;
		}

		// Copy data to device (creating F-slices)
		let (mut mle1_slice, device_memory) =
			C::DevMem::split_at_mut(device_memory, mle1_buffer.len());
		compute.copy_h2d(mle1_buffer, &mut mle1_slice).unwrap();
		let mle1_slice = C::DevMem::as_const(&mle1_slice);

		let (mut mle2_slice, device_memory) =
			C::DevMem::split_at_mut(device_memory, mle2_buffer.len());
		compute.copy_h2d(mle2_buffer, &mut mle2_slice).unwrap();
		let mle2_slice = C::DevMem::as_const(&mle2_slice);

		let (mut eq_ind_slice, _device_memory) =
			C::DevMem::split_at_mut(device_memory, eq_ind_buffer.len());
		compute.copy_h2d(eq_ind_buffer, &mut eq_ind_slice).unwrap();

		let coordinates = repeat_with(|| <F as Field>::random(&mut rng))
			.take(n_vars)
			.collect::<Vec<_>>();

		// Run the HAL operation
		let results = compute
			.execute(|exec| {
				{
					// Swap first element on the device buffer
					let mut first_elt =
						<C::DevMem as ComputeMemory<F>>::slice_mut(&mut eq_ind_slice, ..1);
					compute.copy_h2d(&[F::ONE], &mut first_elt)?;
				}

				compute.tensor_expand(exec, 0, &coordinates, &mut eq_ind_slice)?;

				let eq_ind = <C::DevMem as ComputeMemory<F>>::as_const(&eq_ind_slice);
				let (eval1, eval2) = compute.join(
					exec,
					|exec| compute.inner_product(exec, F1::TOWER_LEVEL, mle1_slice, eq_ind),
					|exec| compute.inner_product(exec, F2::TOWER_LEVEL, mle2_slice, eq_ind),
				)?;
				Ok(vec![eval1, eval2])
			})
			.unwrap();
		let (eval1, eval2) = TryInto::<[F; 2]>::try_into(results)
			.expect("expected two evaluations")
			.into();

		// Compute the expected value
		let query = MultilinearQuery::<F>::expand(&coordinates);
		let expected_eval1 =
			MultilinearExtension::new(n_vars, <F as PackedExtension<F1>>::cast_bases(&mle1))
				.unwrap()
				.evaluate(&query)
				.unwrap();
		let expected_eval2 =
			MultilinearExtension::new(n_vars, <F as PackedExtension<F2>>::cast_bases(&mle2))
				.unwrap()
				.evaluate(&query)
				.unwrap();

		// Copy eq_ind back from the device
		let eq_ind_slice = C::DevMem::as_const(&eq_ind_slice);
		compute.copy_d2h(eq_ind_slice, eq_ind_buffer).unwrap();

		// Compare the results
		assert_eq!(eq_ind_buffer, query.into_expansion());
		assert_eq!(eval1, expected_eval1);
		assert_eq!(eval2, expected_eval2);
	}

<<<<<<< HEAD
	fn test_generic_single_inner_product_using_kernel_accumulator<F: Field, C: ComputeLayer<F>>(
		compute: C,
		device_memory: <C::DevMem as ComputeMemory<F>>::FSliceMut<'_>,
		n_vars: usize,
	) {
		let mut rng = StdRng::seed_from_u64(0);
		let log_min_chunk_size = 3;

		// Allocate buffers a and b to be device mapped
		let mut a_buffer = compute.host_alloc(1 << n_vars);
		let a_buffer = a_buffer.as_mut();
		for x_i in a_buffer.iter_mut() {
			*x_i = <F as Field>::random(&mut rng);
		}
		let a = a_buffer.to_vec();

		let mut b_buffer = compute.host_alloc(1 << n_vars);
		let b_buffer = b_buffer.as_mut();
		for x_i in b_buffer.iter_mut() {
			*x_i = <F as Field>::random(&mut rng);
		}
		let b = b_buffer.to_vec();

		// Copy a and b to device (creating F-slices)
		let (mut a_slice, device_memory) = C::DevMem::split_at_mut(device_memory, a_buffer.len());
		compute.copy_h2d(a_buffer, &mut a_slice).unwrap();
		let a_slice = C::DevMem::as_const(&a_slice);

		let (mut b_slice, _device_memory) = C::DevMem::split_at_mut(device_memory, b_buffer.len());
		compute.copy_h2d(b_buffer, &mut b_slice).unwrap();
		let b_slice = C::DevMem::as_const(&b_slice);

		// Run the HAL operation to compute the inner product
		let arith = ArithExpr::Var(0) * ArithExpr::Var(1);
		let eval = compute.compile_expr(&arith).unwrap();
		let [actual] = compute
			.execute(|exec| {
				let a_slice = KernelMemMap::Chunked {
					data: a_slice,
					log_min_chunk_size,
				};
				let b_slice = KernelMemMap::Chunked {
					data: b_slice,
					log_min_chunk_size,
				};
				let results = compute.accumulate_kernels(
					exec,
					|kernel_exec, _log_chunks, kernel_data| {
						let kernel_data = kernel_data
							.iter()
							.map(|buf| buf.to_ref())
							.collect::<Vec<_>>();
						let mut res = compute.kernel_decl_value(kernel_exec, F::ZERO)?;
						let log_len = checked_log_2(kernel_data[0].len());
						compute
							.sum_composition_evals(
								kernel_exec,
								log_len,
								&kernel_data,
								&eval,
								F::ONE,
								&mut res,
							)
							.unwrap();
						Ok(vec![res])
					},
					vec![a_slice, b_slice],
				)?;
				assert_eq!(results.len(), 1);
				Ok(results)
			})
			.unwrap()
			.try_into()
			.unwrap();

		// Compute the expected value and compare
		let expected = std::iter::zip(PackedField::iter_slice(F::cast_bases(&a)), &b)
			.map(|(a_i, &b_i)| b_i * a_i)
			.sum::<F>();
		assert_eq!(actual, expected);
=======
	fn test_generic_single_left_fold<
		'a,
		'b,
		F: Field + TowerField,
		F2: ExtensionField<F> + TowerField,
		C,
	>(
		compute: &'b C,
		device_memory: <C::DevMem as ComputeMemory<F2>>::FSliceMut<'a>,
		log_evals_size: usize,
		log_query_size: usize,
	) where
		C: ComputeLayer<F2>,
		'a: 'b,
		<C as ComputeLayer<F2>>::DevMem: 'a,
	{
		let mut rng = StdRng::seed_from_u64(0);

		let num_f_per_f2 = size_of::<F2>() / size_of::<F>();
		let log_evals_size_f2 = log_evals_size - num_f_per_f2.ilog2() as usize;
		let evals = repeat_with(|| F2::random(&mut rng))
			.take(1 << log_evals_size_f2)
			.collect::<Vec<_>>();
		let query = repeat_with(|| F2::random(&mut rng))
			.take(1 << log_query_size)
			.collect::<Vec<_>>();
		let mut out = compute.host_alloc(1 << (log_evals_size - log_query_size));
		let out = out.as_mut();
		for x_i in out.iter_mut() {
			*x_i = F2::random(&mut rng);
		}

		let device_allocator =
			BumpAllocator::<'a, F2, <C as ComputeLayer<F2>>::DevMem>::new(device_memory);
		let mut out_slice = device_allocator.alloc(out.len()).unwrap();
		let mut evals_slice = device_allocator.alloc(evals.len()).unwrap();
		let mut query_slice = device_allocator.alloc(query.len()).unwrap();
		compute.copy_h2d(out, &mut out_slice).unwrap();
		compute
			.copy_h2d(evals.as_slice(), &mut evals_slice)
			.unwrap();
		compute
			.copy_h2d(query.as_slice(), &mut query_slice)
			.unwrap();
		let const_evals_slice = <C as ComputeLayer<F2>>::DevMem::as_const(&evals_slice);
		let const_query_slice = <C as ComputeLayer<F2>>::DevMem::as_const(&query_slice);
		let evals_slice_with_tower_level =
			SubfieldSlice::<'_, F2, <C as ComputeLayer<F2>>::DevMem>::new(
				const_evals_slice,
				F::TOWER_LEVEL,
			);
		compute
			.execute(|exec| {
				compute
					.fold_left(
						exec,
						evals_slice_with_tower_level,
						const_query_slice,
						&mut out_slice,
					)
					.unwrap();
				Ok(vec![])
			})
			.unwrap();
		compute
			.copy_d2h(<C as ComputeLayer<F2>>::DevMem::as_const(&out_slice), out)
			.unwrap();

		let mut expected_out = out.iter().map(|x| MaybeUninit::new(*x)).collect::<Vec<_>>();
		let evals_as_f1_slice = evals
			.iter()
			.flat_map(<F2 as ExtensionField<F>>::iter_bases)
			.collect::<Vec<_>>();
		binius_math::fold_left(
			&evals_as_f1_slice,
			log_evals_size,
			&query,
			log_query_size,
			expected_out.as_mut_slice(),
		)
		.unwrap();
		let expected_out = expected_out
			.iter()
			.map(|x| unsafe { x.assume_init() })
			.collect::<Vec<_>>();
		assert_eq!(out.len(), expected_out.len());
		assert_eq!(out, expected_out);
>>>>>>> 60ec5557
	}

	#[test]
	fn test_exec_single_tensor_expand() {
		type F = BinaryField128b;
		let n_vars = 8;
		let compute = <CpuLayer<CanonicalTowerFamily>>::default();
		let mut device_memory = vec![F::ZERO; 1 << n_vars];
		test_generic_single_tensor_expand(compute, &mut device_memory, n_vars);
	}

	#[test]
	fn test_exec_single_left_fold() {
		type F = BinaryField16b;
		type F2 = BinaryField128b;
		let n_vars = 8;
		let mut device_memory = vec![F2::ZERO; 1 << n_vars];
		let compute = <CpuLayer<CanonicalTowerFamily>>::default();
		test_generic_single_left_fold::<F, F2, _>(
			&compute,
			device_memory.as_mut_slice(),
			n_vars / 2,
			n_vars / 8,
		);
	}

	#[test]
	fn test_exec_single_inner_product() {
		type F = BinaryField128b;
		type F2 = BinaryField16b;
		let n_vars = 8;
		let compute = <CpuLayer<CanonicalTowerFamily>>::default();
		let mut device_memory = vec![F::ZERO; 1 << (n_vars + 1)];
		test_generic_single_inner_product::<F2, _, _>(compute, &mut device_memory, n_vars);
	}

	#[test]
	fn test_exec_multiple_multilinear_evaluations() {
		type F = BinaryField128b;
		type F1 = BinaryField16b;
		type F2 = BinaryField32b;
		let n_vars = 8;
		let compute = <CpuLayer<CanonicalTowerFamily>>::default();
		let mut device_memory = vec![F::ZERO; 1 << (n_vars + 1)];
		test_generic_multiple_multilinear_evaluations::<F1, F2, _, _>(
			compute,
			&mut device_memory,
			n_vars,
		);
	}

	#[test]
	fn test_exec_single_inner_product_using_kernel_accumulator() {
		type F = BinaryField128b;
		let n_vars = 8;
		let compute = <CpuLayer<CanonicalTowerFamily>>::default();
		let mut device_memory = vec![F::ZERO; 1 << (n_vars + 1)];
		test_generic_single_inner_product_using_kernel_accumulator::<F, _>(
			compute,
			&mut device_memory,
			n_vars,
		);
	}
}<|MERGE_RESOLUTION|>--- conflicted
+++ resolved
@@ -11,14 +11,9 @@
 
 use super::{memory::CpuMemory, tower_macro::each_tower_subfield};
 use crate::{
-<<<<<<< HEAD
 	alloc::{BumpAllocator, ComputeAllocator},
 	layer::{ComputeLayer, Error, FSlice, FSliceMut, KernelBuffer, KernelMemMap},
-	memory::{ComputeMemory, SizedSlice},
-=======
-	layer::{ComputeLayer, Error, FSlice, FSliceMut},
-	memory::SubfieldSlice,
->>>>>>> 60ec5557
+	memory::{ComputeMemory, SizedSlice, SubfieldSlice},
 };
 
 #[derive(Debug)]
@@ -562,7 +557,6 @@
 		assert_eq!(eval2, expected_eval2);
 	}
 
-<<<<<<< HEAD
 	fn test_generic_single_inner_product_using_kernel_accumulator<F: Field, C: ComputeLayer<F>>(
 		compute: C,
 		device_memory: <C::DevMem as ComputeMemory<F>>::FSliceMut<'_>,
@@ -643,7 +637,8 @@
 			.map(|(a_i, &b_i)| b_i * a_i)
 			.sum::<F>();
 		assert_eq!(actual, expected);
-=======
+	}
+
 	fn test_generic_single_left_fold<
 		'a,
 		'b,
@@ -731,7 +726,6 @@
 			.collect::<Vec<_>>();
 		assert_eq!(out.len(), expected_out.len());
 		assert_eq!(out, expected_out);
->>>>>>> 60ec5557
 	}
 
 	#[test]
