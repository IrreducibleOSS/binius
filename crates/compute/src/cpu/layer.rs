// Copyright 2025 Irreducible Inc.

use std::marker::PhantomData;

use binius_field::{
	tower::TowerFamily, util::inner_product_unchecked, BinaryField, ExtensionField, Field,
	TowerField,
};
<<<<<<< HEAD
use binius_math::extrapolate_line_scalar;
use binius_ntt::AdditiveNTT;
=======
use binius_math::{ArithCircuit, ArithExpr};
use binius_utils::checked_arithmetics::checked_log_2;
use bytemuck::zeroed_vec;
>>>>>>> eb3b29b4

use super::{memory::CpuMemory, tower_macro::each_tower_subfield};
use crate::{
	alloc::{BumpAllocator, ComputeAllocator},
	layer::{ComputeLayer, Error, FSlice, FSliceMut, KernelBuffer, KernelMemMap},
	memory::{ComputeMemory, SizedSlice, SubfieldSlice},
};

#[derive(Debug)]
pub struct CpuExecutor;

#[derive(Debug, Default)]
pub struct CpuLayer<F: TowerFamily>(PhantomData<F>);

impl<T: TowerFamily> CpuLayer<T> {
	fn tensor_expand_with_one(
		&self,
		exec: &mut <Self as ComputeLayer<T::B128>>::Exec,
		coordinates: &[T::B128],
	) -> Result<Vec<T::B128>, Error> {
		let mut tensor = vec![T::B128::ZERO; 1 << coordinates.len()];
		tensor[0] = T::B128::ONE;
		self.tensor_expand(exec, 0, coordinates, &mut tensor.as_mut_slice())
			.map(|_| tensor)
	}
}

impl<T: TowerFamily> ComputeLayer<T::B128> for CpuLayer<T> {
	type Exec = CpuExecutor;
	type KernelExec = CpuExecutor;
	type DevMem = CpuMemory;
	type OpValue = T::B128;
	type KernelValue = T::B128;
	type ExprEval = ArithCircuit<T::B128>;

	fn host_alloc(&self, n: usize) -> impl AsMut<[T::B128]> + '_ {
		vec![<T::B128 as Field>::ZERO; n]
	}

	fn copy_h2d(
		&self,
		src: &[T::B128],
		dst: &mut FSliceMut<'_, T::B128, Self>,
	) -> Result<(), Error> {
		assert_eq!(
			src.len(),
			dst.len(),
			"precondition: src and dst buffers must have the same length"
		);
		dst.copy_from_slice(src);
		Ok(())
	}

	fn copy_d2h(&self, src: FSlice<'_, T::B128, Self>, dst: &mut [T::B128]) -> Result<(), Error> {
		assert_eq!(
			src.len(),
			dst.len(),
			"precondition: src and dst buffers must have the same length"
		);
		dst.copy_from_slice(src);
		Ok(())
	}

	fn copy_d2d(
		&self,
		src: FSlice<'_, T::B128, Self>,
		dst: &mut FSliceMut<'_, T::B128, Self>,
	) -> Result<(), Error> {
		assert_eq!(
			src.len(),
			dst.len(),
			"precondition: src and dst buffers must have the same length"
		);
		dst.copy_from_slice(src);
		Ok(())
	}

	fn kernel_decl_value(&self, _exec: &mut CpuExecutor, init: T::B128) -> Result<T::B128, Error> {
		Ok(init)
	}

	fn execute(
		&self,
		f: impl FnOnce(&mut Self::Exec) -> Result<Vec<T::B128>, Error>,
	) -> Result<Vec<T::B128>, Error> {
		f(&mut CpuExecutor)
	}

	fn compile_expr(&self, expr: &ArithExpr<T::B128>) -> Result<Self::ExprEval, Error> {
		Ok(expr.into())
	}

	fn accumulate_kernels(
		&self,
		_exec: &mut Self::Exec,
		map: impl for<'a> Fn(
			&'a mut Self::KernelExec,
			usize,
			Vec<KernelBuffer<'a, T::B128, Self::DevMem>>,
		) -> Result<Vec<Self::KernelValue>, Error>,
		mut inputs: Vec<KernelMemMap<'_, T::B128, Self::DevMem>>,
	) -> Result<Vec<Self::OpValue>, Error> {
		let log_chunks_range = KernelMemMap::log_chunks_range(&inputs)
			.expect("Many variant must have at least one entry");

		// For the reference implementation, use the smallest chunk size.
		let log_chunks = log_chunks_range.end;
		let total_alloc = Self::count_total_local_buffer_sizes(&inputs, log_chunks);
		let mut local_buffer = zeroed_vec(total_alloc);
		let local_buffer_alloc = BumpAllocator::new(local_buffer.as_mut());
		(0..1 << log_chunks)
			.map(|i| {
				let kernel_data =
					Self::map_kernel_mem(&mut inputs, &local_buffer_alloc, log_chunks, i);
				map(&mut CpuExecutor, log_chunks, kernel_data)
			})
			.reduce(|out1, out2| {
				let mut out1 = out1?;
				let mut out2_iter = out2?.into_iter();
				for (out1_i, out2_i) in std::iter::zip(&mut out1, &mut out2_iter) {
					*out1_i += out2_i;
				}
				out1.extend(out2_iter);
				Ok(out1)
			})
			.expect("range is not empty")
	}

	fn inner_product<'a>(
		&'a self,
		_exec: &'a mut Self::Exec,
		a_edeg: usize,
		a_in: &'a [T::B128],
		b_in: &'a [T::B128],
	) -> Result<T::B128, Error> {
		if a_edeg > T::B128::TOWER_LEVEL
			|| a_in.len() << (T::B128::TOWER_LEVEL - a_edeg) != b_in.len()
		{
			return Err(Error::InputValidation(format!(
				"invalid input: a_edeg={a_edeg} |a|={} |b|={}",
				a_in.len(),
				b_in.len()
			)));
		}

		fn inner_product<F, FExt>(a_in: &[FExt], b_in: &[FExt]) -> FExt
		where
			F: Field,
			FExt: ExtensionField<F>,
		{
			inner_product_unchecked(
				b_in.iter().copied(),
				a_in.iter()
					.flat_map(<FExt as ExtensionField<F>>::iter_bases),
			)
		}

		let result = each_tower_subfield!(a_edeg, T, inner_product::<_, T::B128>(a_in, b_in));
		Ok(result)
	}

	fn fold_left<'a>(
		&'a self,
		_exec: &'a mut Self::Exec,
		mat: SubfieldSlice<'_, T::B128, Self::DevMem>,
		vec: FSlice<'_, T::B128, Self>,
		out: &mut FSliceMut<'_, T::B128, Self>,
	) -> Result<(), Error> {
		if mat.tower_level > T::B128::TOWER_LEVEL {
			return Err(Error::InputValidation(format!(
				"invalid evals: tower_level={} > {}",
				mat.tower_level,
				T::B128::TOWER_LEVEL
			)));
		}
		let log_evals_size =
			mat.slice.len().ilog2() as usize + T::B128::TOWER_LEVEL - mat.tower_level;
		// Dispatch to the binary field of type T corresponding to the tower level of the evals slice.
		each_tower_subfield!(
			mat.tower_level,
			T,
			compute_left_fold::<_, T>(mat.slice, log_evals_size, vec, out)
		)
	}

	fn tensor_expand(
		&self,
		_exec: &mut Self::Exec,
		log_n: usize,
		coordinates: &[T::B128],
		data: &mut &mut [T::B128],
	) -> Result<(), Error> {
		if data.len() != 1 << (log_n + coordinates.len()) {
			return Err(Error::InputValidation(format!("invalid data length: {}", data.len())));
		}

		for (i, r_i) in coordinates.iter().enumerate() {
			let (lhs, rest) = data.split_at_mut(1 << (log_n + i));
			let (rhs, _rest) = rest.split_at_mut(1 << (log_n + i));
			for (x_i, y_i) in std::iter::zip(lhs, rhs) {
				let prod = *x_i * r_i;
				*x_i -= prod;
				*y_i += prod;
			}
		}
		Ok(())
	}

<<<<<<< HEAD
	fn fri_fold<FSub>(
		&self,
		exec: &mut Self::Exec,
		ntt: &impl AdditiveNTT<FSub>,
		log_len: usize,
		log_batch_size: usize,
		challenges: &[T::B128],
		data_in: &[T::B128],
		data_out: &mut &mut [T::B128],
	) -> Result<(), Error>
	where
		FSub: binius_field::BinaryField,
		T::B128: BinaryField + ExtensionField<FSub>,
	{
		if data_in.len() != 1 << (log_len + log_batch_size) {
			return Err(Error::InputValidation(format!(
				"invalid data_in length: {}",
				data_in.len()
			)));
		}

		if challenges.len() < log_batch_size {
			return Err(Error::InputValidation(format!(
				"invalid challenges length: {}",
				challenges.len()
			)));
		}

		if challenges.len() > log_batch_size + log_len {
			return Err(Error::InputValidation(format!(
				"challenges length too big: {}",
				challenges.len()
			)));
		}

		if data_out.len() != 1 << (log_len - (challenges.len() - log_batch_size)) {
			return Err(Error::InputValidation(format!(
				"invalid data_out length: {}",
				data_out.len()
			)));
		}

		let (interleave_challenges, fold_challenges) = challenges.split_at(log_batch_size);
		let log_size = fold_challenges.len();

		// Expand the interleave challenges to the tensor size
		let tensor = self.tensor_expand_with_one(exec, interleave_challenges)?;

		let mut values = vec![T::B128::ZERO; 1 << log_len];
		for (chunk_index, (chunk, out)) in data_in
			.chunks_exact(1 << challenges.len())
			.zip(data_out.iter_mut())
			.enumerate()
		{
			// Fill the values with the folded items
			if log_batch_size == 0 {
				values.iter_mut().zip(chunk.iter()).for_each(|(x_i, y_i)| {
					*x_i = *y_i;
				});
			} else {
				let folded_iter = chunk.chunks(1 << log_batch_size).map(|chunk| {
					chunk
						.iter()
						.zip(&tensor)
						.map(|(&a_i, &b_i)| a_i * b_i)
						.take(1 << log_batch_size)
						.sum::<T::B128>()
				});

				folded_iter.zip(values.iter_mut()).for_each(|(x_i, y_i)| {
					*y_i = x_i;
				});
			}

			// Apply folding to the pairs of values
			let mut log_len = log_len;
			let mut log_size = log_size;
			for &challenge in fold_challenges {
				let ntt_round = ntt.log_domain_size() - log_len;
				for index_offset in 0..1 << (log_size - 1) {
					let t = ntt.get_subspace_eval(
						ntt_round,
						(chunk_index << (log_size - 1)) | index_offset,
					);
					let (mut u, mut v) =
						(values[index_offset << 1], values[(index_offset << 1) | 1]);
					v += u;
					u += v * t;
					values[index_offset] = extrapolate_line_scalar(u, v, challenge);
				}

				log_len -= 1;
				log_size -= 1;
			}

			*out = values[0];
		}

		Ok(())
	}
=======
	fn sum_composition_evals(
		&self,
		_exec: &mut Self::KernelExec,
		log_len: usize,
		inputs: &[FSlice<'_, T::B128, Self>],
		composition: &ArithCircuit<T::B128>,
		batch_coeff: T::B128,
		accumulator: &mut T::B128,
	) -> Result<(), Error> {
		for input in inputs {
			assert_eq!(input.len(), 1 << log_len);
		}
		let ret = (0..1 << log_len)
			.map(|i| {
				let row = inputs.iter().map(|input| input[i]).collect::<Vec<_>>();
				composition.evaluate(&row).expect("Evalutation to succeed")
			})
			.sum::<T::B128>();
		*accumulator += ret * batch_coeff;
		Ok(())
	}
}

// Note: shortcuts for kernel memory so that clippy does not complain about the type complexity in signatures.
type MemMap<'a, C, F> = KernelMemMap<'a, F, <C as ComputeLayer<F>>::DevMem>;
type Buffer<'a, C, F> = KernelBuffer<'a, F, <C as ComputeLayer<F>>::DevMem>;

impl<T: TowerFamily> CpuLayer<T> {
	fn count_total_local_buffer_sizes(
		mappings: &[MemMap<'_, Self, T::B128>],
		log_chunk_size: usize,
	) -> usize {
		mappings
			.iter()
			.map(|mapping| match mapping {
				KernelMemMap::Chunked { .. } | KernelMemMap::ChunkedMut { .. } => 0,
				KernelMemMap::Local { .. } => 1 << log_chunk_size,
			})
			.sum()
	}

	fn map_kernel_mem<'a>(
		mappings: &'a mut [MemMap<'_, Self, T::B128>],
		local_buffer_alloc: &'a BumpAllocator<T::B128, <Self as ComputeLayer<T::B128>>::DevMem>,
		log_chunks: usize,
		i: usize,
	) -> Vec<Buffer<'a, Self, T::B128>> {
		mappings
			.iter_mut()
			.map(|mapping| match mapping {
				KernelMemMap::Chunked { data, .. } => {
					let log_size = checked_log_2(data.len());
					let log_chunk_size = log_size - log_chunks;
					KernelBuffer::Ref(<Self as ComputeLayer<T::B128>>::DevMem::slice(
						data,
						(i << log_chunk_size)..((i + 1) << log_chunk_size),
					))
				}
				KernelMemMap::ChunkedMut { data, .. } => {
					let log_size = checked_log_2(data.len());
					let log_chunk_size = log_size - log_chunks;
					KernelBuffer::Mut(<Self as ComputeLayer<T::B128>>::DevMem::slice_mut(
						data,
						(i << log_chunk_size)..((i + 1) << log_chunk_size),
					))
				}
				KernelMemMap::Local { log_size } => {
					let log_chunk_size = *log_size - log_chunks;
					let buffer = local_buffer_alloc.alloc(1 << log_chunk_size).expect(
						"precondition: allocator must have enough space for all local buffers",
					);
					KernelBuffer::Mut(buffer)
				}
			})
			.collect()
	}
}

/// Compute the left fold operation.
///
/// evals is treated as a matrix with `1 << log_query_size` rows and each column is dot-producted
/// with the corresponding query element. The result is written to the `output` slice of values.
/// The evals slice may be any field extension defined by the tower family T.
fn compute_left_fold<EvalType: TowerField, T: TowerFamily>(
	evals_as_b128: &[T::B128],
	log_evals_size: usize,
	query: &[T::B128],
	out: FSliceMut<'_, T::B128, CpuLayer<T>>,
) -> Result<(), Error>
where
	<T as TowerFamily>::B128: ExtensionField<EvalType>,
{
	let evals = evals_as_b128
		.iter()
		.flat_map(<T::B128 as ExtensionField<EvalType>>::iter_bases)
		.collect::<Vec<_>>();
	let log_query_size = query.len().ilog2() as usize;
	let num_rows = 1 << log_query_size;
	let num_cols = 1 << (log_evals_size - log_query_size);

	if evals.len() != num_rows * num_cols {
		return Err(Error::InputValidation(format!(
			"evals has {} elements, expected {}",
			evals.len(),
			num_rows * num_cols
		)));
	}

	if query.len() != num_rows {
		return Err(Error::InputValidation(format!(
			"query has {} elements, expected {}",
			query.len(),
			num_rows
		)));
	}

	if out.len() != num_cols {
		return Err(Error::InputValidation(format!(
			"output has {} elements, expected {}",
			out.len(),
			num_cols
		)));
	}

	for i in 0..num_cols {
		let mut acc = T::B128::ZERO;
		for j in 0..num_rows {
			acc += T::B128::from(evals[j * num_cols + i]) * query[j];
		}
		out[i] = acc;
	}

	Ok(())
>>>>>>> eb3b29b4
}

#[cfg(test)]
mod tests {
	use std::{iter::repeat_with, mem::MaybeUninit};

	use binius_core::protocols::fri::fold_interleaved;
	use binius_field::{
		tower::CanonicalTowerFamily, BinaryField128b, BinaryField16b, BinaryField32b,
		ExtensionField, Field, PackedExtension, PackedField, TowerField,
	};
	use binius_math::{tensor_prod_eq_ind, MultilinearExtension, MultilinearQuery};
	use rand::{prelude::StdRng, SeedableRng};

	use super::*;
	use crate::{
		alloc::{BumpAllocator, ComputeAllocator},
		memory::ComputeMemory,
	};

	fn test_generic_single_tensor_expand<F: Field, C: ComputeLayer<F>>(
		compute: C,
		device_memory: <C::DevMem as ComputeMemory<F>>::FSliceMut<'_>,
		n_vars: usize,
	) {
		let mut rng = StdRng::seed_from_u64(0);

		let coordinates = repeat_with(|| F::random(&mut rng))
			.take(n_vars)
			.collect::<Vec<_>>();

		// Allocate buffer to be device mapped
		let mut buffer = compute.host_alloc(1 << n_vars);
		let buffer = buffer.as_mut();
		for (i, x_i) in buffer.iter_mut().enumerate() {
			if i >= 4 {
				*x_i = F::ZERO;
			} else {
				*x_i = F::random(&mut rng);
			}
		}
		let mut buffer_clone = buffer.to_vec();

		// Copy the buffer to device slice
		let (mut buffer_slice, _device_memory) =
			C::DevMem::split_at_mut(device_memory, buffer.len());
		compute.copy_h2d(buffer, &mut buffer_slice).unwrap();

		// Run the HAL operation
		compute
			.execute(|exec| {
				compute.tensor_expand(exec, 2, &coordinates[2..], &mut buffer_slice)?;
				Ok(vec![])
			})
			.unwrap();

		// Copy the buffer back to host
		let buffer_slice = C::DevMem::as_const(&buffer_slice);
		compute.copy_d2h(buffer_slice, buffer).unwrap();

		// Compute the expected result and compare
		tensor_prod_eq_ind(2, &mut buffer_clone, &coordinates[2..]).unwrap();
		assert_eq!(buffer, buffer_clone);
	}

	fn test_generic_single_inner_product<
		F2: TowerField,
		F: Field + PackedExtension<F2> + ExtensionField<F2>,
		C: ComputeLayer<F>,
	>(
		compute: C,
		device_memory: <C::DevMem as ComputeMemory<F>>::FSliceMut<'_>,
		n_vars: usize,
	) {
		let mut rng = StdRng::seed_from_u64(0);

		// Allocate buffers a and b to be device mapped
		let mut a_buffer = compute.host_alloc(1 << (n_vars - F::LOG_DEGREE));
		let a_buffer = a_buffer.as_mut();
		for x_i in a_buffer.iter_mut() {
			*x_i = <F as Field>::random(&mut rng);
		}
		let a = a_buffer.to_vec();

		let mut b_buffer = compute.host_alloc(1 << n_vars);
		let b_buffer = b_buffer.as_mut();
		for x_i in b_buffer.iter_mut() {
			*x_i = <F as Field>::random(&mut rng);
		}
		let b = b_buffer.to_vec();

		// Copy a and b to device (creating F-slices)
		let (mut a_slice, device_memory) = C::DevMem::split_at_mut(device_memory, a_buffer.len());
		compute.copy_h2d(a_buffer, &mut a_slice).unwrap();
		let a_slice = C::DevMem::as_const(&a_slice);

		let (mut b_slice, _device_memory) = C::DevMem::split_at_mut(device_memory, b_buffer.len());
		compute.copy_h2d(b_buffer, &mut b_slice).unwrap();
		let b_slice = C::DevMem::as_const(&b_slice);

		// Run the HAL operation to compute the inner product
		let actual = compute
			.execute(|exec| {
				Ok(vec![compute.inner_product(exec, F2::TOWER_LEVEL, a_slice, b_slice)?])
			})
			.unwrap()
			.remove(0);

		// Compute the expected value and compare
		let expected = std::iter::zip(PackedField::iter_slice(F::cast_bases(&a)), &b)
			.map(|(a_i, &b_i)| b_i * a_i)
			.sum::<F>();
		assert_eq!(actual, expected);
	}

	fn test_generic_multiple_multilinear_evaluations<
		F1: TowerField,
		F2: TowerField,
		F: Field
			+ PackedField<Scalar = F>
			+ PackedExtension<F1>
			+ ExtensionField<F1>
			+ PackedExtension<F2>
			+ ExtensionField<F2>,
		C: ComputeLayer<F>,
	>(
		compute: C,
		device_memory: <C::DevMem as ComputeMemory<F>>::FSliceMut<'_>,
		n_vars: usize,
	) {
		let mut rng = StdRng::seed_from_u64(0);

		// Allocate buffers to be device mapped
		let mut mle1_buffer =
			compute.host_alloc(1 << (n_vars - <F as ExtensionField<F1>>::LOG_DEGREE));
		let mle1_buffer = mle1_buffer.as_mut();
		for x_i in mle1_buffer.iter_mut() {
			*x_i = <F as Field>::random(&mut rng);
		}
		let mle1 = mle1_buffer.to_vec();

		let mut mle2_buffer =
			compute.host_alloc(1 << (n_vars - <F as ExtensionField<F2>>::LOG_DEGREE));
		let mle2_buffer = mle2_buffer.as_mut();
		for x_i in mle2_buffer.iter_mut() {
			*x_i = <F as Field>::random(&mut rng);
		}
		let mle2 = mle2_buffer.to_vec();

		let mut eq_ind_buffer = compute.host_alloc(1 << n_vars);
		let eq_ind_buffer = eq_ind_buffer.as_mut();
		for x_i in eq_ind_buffer.iter_mut() {
			*x_i = F::ZERO;
		}

		// Copy data to device (creating F-slices)
		let (mut mle1_slice, device_memory) =
			C::DevMem::split_at_mut(device_memory, mle1_buffer.len());
		compute.copy_h2d(mle1_buffer, &mut mle1_slice).unwrap();
		let mle1_slice = C::DevMem::as_const(&mle1_slice);

		let (mut mle2_slice, device_memory) =
			C::DevMem::split_at_mut(device_memory, mle2_buffer.len());
		compute.copy_h2d(mle2_buffer, &mut mle2_slice).unwrap();
		let mle2_slice = C::DevMem::as_const(&mle2_slice);

		let (mut eq_ind_slice, _device_memory) =
			C::DevMem::split_at_mut(device_memory, eq_ind_buffer.len());
		compute.copy_h2d(eq_ind_buffer, &mut eq_ind_slice).unwrap();

		let coordinates = repeat_with(|| <F as Field>::random(&mut rng))
			.take(n_vars)
			.collect::<Vec<_>>();

		// Run the HAL operation
		let results = compute
			.execute(|exec| {
				{
					// Swap first element on the device buffer
					let mut first_elt =
						<C::DevMem as ComputeMemory<F>>::slice_mut(&mut eq_ind_slice, ..1);
					compute.copy_h2d(&[F::ONE], &mut first_elt)?;
				}

				compute.tensor_expand(exec, 0, &coordinates, &mut eq_ind_slice)?;

				let eq_ind = <C::DevMem as ComputeMemory<F>>::as_const(&eq_ind_slice);
				let (eval1, eval2) = compute.join(
					exec,
					|exec| compute.inner_product(exec, F1::TOWER_LEVEL, mle1_slice, eq_ind),
					|exec| compute.inner_product(exec, F2::TOWER_LEVEL, mle2_slice, eq_ind),
				)?;
				Ok(vec![eval1, eval2])
			})
			.unwrap();
		let (eval1, eval2) = TryInto::<[F; 2]>::try_into(results)
			.expect("expected two evaluations")
			.into();

		// Compute the expected value
		let query = MultilinearQuery::<F>::expand(&coordinates);
		let expected_eval1 =
			MultilinearExtension::new(n_vars, <F as PackedExtension<F1>>::cast_bases(&mle1))
				.unwrap()
				.evaluate(&query)
				.unwrap();
		let expected_eval2 =
			MultilinearExtension::new(n_vars, <F as PackedExtension<F2>>::cast_bases(&mle2))
				.unwrap()
				.evaluate(&query)
				.unwrap();

		// Copy eq_ind back from the device
		let eq_ind_slice = C::DevMem::as_const(&eq_ind_slice);
		compute.copy_d2h(eq_ind_slice, eq_ind_buffer).unwrap();

		// Compare the results
		assert_eq!(eq_ind_buffer, query.into_expansion());
		assert_eq!(eval1, expected_eval1);
		assert_eq!(eval2, expected_eval2);
	}

<<<<<<< HEAD
	fn test_generic_fri_fold<F, FSub, C>(
		compute: C,
		device_memory: <C::DevMem as ComputeMemory<F>>::FSliceMut<'_>,
		log_len: usize,
		log_batch_size: usize,
		log_fold_challenges: usize,
	) where
		F: TowerField + ExtensionField<FSub>,
		FSub: BinaryField,
		C: ComputeLayer<F>,
	{
		let mut rng = StdRng::seed_from_u64(0);

		let ntt = binius_ntt::SingleThreadedNTT::<FSub>::new(log_len).unwrap();

		// Allocate buffers to be device mapped
		let mut data_in = compute.host_alloc(1 << (log_len + log_batch_size));
		let data_in = data_in.as_mut();
		for x_i in data_in.iter_mut() {
			*x_i = <F as Field>::random(&mut rng);
		}
		let data_in = data_in.to_vec();

		// Copy the buffer to device slice
		let (mut data_in_slice, device_memory) =
			C::DevMem::split_at_mut(device_memory, data_in.len());
		compute.copy_h2d(&data_in, &mut data_in_slice).unwrap();
		let data_in_slice = C::DevMem::as_const(&data_in_slice);

		let mut data_out = compute.host_alloc(1 << (log_len - log_fold_challenges));
		let data_out = data_out.as_mut();
		for x_i in data_out.iter_mut() {
			*x_i = <F as Field>::ZERO;
		}
		let (mut data_out_slice, _device_memory) =
			C::DevMem::split_at_mut(device_memory, data_out.len());
		compute.copy_h2d(data_out, &mut data_out_slice).unwrap();

		// Create out slice

		let challenges = repeat_with(|| <F as Field>::random(&mut rng))
			.take(log_batch_size + log_fold_challenges)
			.collect::<Vec<_>>();

		// Run the HAL operation
		compute
			.execute(|exec| {
				compute.fri_fold(
					exec,
					&ntt,
					log_len,
					log_batch_size,
					&challenges,
					data_in_slice,
					&mut data_out_slice,
				)?;
				Ok(vec![])
			})
			.unwrap();

		// Copy the buffer back to host
		let data_out_slice = C::DevMem::as_const(&data_out_slice);
		compute.copy_d2h(data_out_slice, data_out).unwrap();

		// Compute the expected result and compare
		let expected_result =
			fold_interleaved(&ntt, &data_in, &challenges, log_len, log_batch_size);
		assert_eq!(data_out, &expected_result);
=======
	fn test_generic_single_inner_product_using_kernel_accumulator<F: Field, C: ComputeLayer<F>>(
		compute: C,
		device_memory: <C::DevMem as ComputeMemory<F>>::FSliceMut<'_>,
		n_vars: usize,
	) {
		let mut rng = StdRng::seed_from_u64(0);
		let log_min_chunk_size = 3;

		// Allocate buffers a and b to be device mapped
		let mut a_buffer = compute.host_alloc(1 << n_vars);
		let a_buffer = a_buffer.as_mut();
		for x_i in a_buffer.iter_mut() {
			*x_i = <F as Field>::random(&mut rng);
		}
		let a = a_buffer.to_vec();

		let mut b_buffer = compute.host_alloc(1 << n_vars);
		let b_buffer = b_buffer.as_mut();
		for x_i in b_buffer.iter_mut() {
			*x_i = <F as Field>::random(&mut rng);
		}
		let b = b_buffer.to_vec();

		// Copy a and b to device (creating F-slices)
		let (mut a_slice, device_memory) = C::DevMem::split_at_mut(device_memory, a_buffer.len());
		compute.copy_h2d(a_buffer, &mut a_slice).unwrap();
		let a_slice = C::DevMem::as_const(&a_slice);

		let (mut b_slice, _device_memory) = C::DevMem::split_at_mut(device_memory, b_buffer.len());
		compute.copy_h2d(b_buffer, &mut b_slice).unwrap();
		let b_slice = C::DevMem::as_const(&b_slice);

		// Run the HAL operation to compute the inner product
		let arith = ArithExpr::Var(0) * ArithExpr::Var(1);
		let eval = compute.compile_expr(&arith).unwrap();
		let [actual] = compute
			.execute(|exec| {
				let a_slice = KernelMemMap::Chunked {
					data: a_slice,
					log_min_chunk_size,
				};
				let b_slice = KernelMemMap::Chunked {
					data: b_slice,
					log_min_chunk_size,
				};
				let results = compute.accumulate_kernels(
					exec,
					|kernel_exec, _log_chunks, kernel_data| {
						let kernel_data = kernel_data
							.iter()
							.map(|buf| buf.to_ref())
							.collect::<Vec<_>>();
						let mut res = compute.kernel_decl_value(kernel_exec, F::ZERO)?;
						let log_len = checked_log_2(kernel_data[0].len());
						compute
							.sum_composition_evals(
								kernel_exec,
								log_len,
								&kernel_data,
								&eval,
								F::ONE,
								&mut res,
							)
							.unwrap();
						Ok(vec![res])
					},
					vec![a_slice, b_slice],
				)?;
				assert_eq!(results.len(), 1);
				Ok(results)
			})
			.unwrap()
			.try_into()
			.unwrap();

		// Compute the expected value and compare
		let expected = std::iter::zip(PackedField::iter_slice(F::cast_bases(&a)), &b)
			.map(|(a_i, &b_i)| b_i * a_i)
			.sum::<F>();
		assert_eq!(actual, expected);
	}

	fn test_generic_single_left_fold<
		'a,
		'b,
		F: Field + TowerField,
		F2: ExtensionField<F> + TowerField,
		C,
	>(
		compute: &'b C,
		device_memory: <C::DevMem as ComputeMemory<F2>>::FSliceMut<'a>,
		log_evals_size: usize,
		log_query_size: usize,
	) where
		C: ComputeLayer<F2>,
		'a: 'b,
		<C as ComputeLayer<F2>>::DevMem: 'a,
	{
		let mut rng = StdRng::seed_from_u64(0);

		let num_f_per_f2 = size_of::<F2>() / size_of::<F>();
		let log_evals_size_f2 = log_evals_size - num_f_per_f2.ilog2() as usize;
		let evals = repeat_with(|| F2::random(&mut rng))
			.take(1 << log_evals_size_f2)
			.collect::<Vec<_>>();
		let query = repeat_with(|| F2::random(&mut rng))
			.take(1 << log_query_size)
			.collect::<Vec<_>>();
		let mut out = compute.host_alloc(1 << (log_evals_size - log_query_size));
		let out = out.as_mut();
		for x_i in out.iter_mut() {
			*x_i = F2::random(&mut rng);
		}

		let device_allocator =
			BumpAllocator::<'a, F2, <C as ComputeLayer<F2>>::DevMem>::new(device_memory);
		let mut out_slice = device_allocator.alloc(out.len()).unwrap();
		let mut evals_slice = device_allocator.alloc(evals.len()).unwrap();
		let mut query_slice = device_allocator.alloc(query.len()).unwrap();
		compute.copy_h2d(out, &mut out_slice).unwrap();
		compute
			.copy_h2d(evals.as_slice(), &mut evals_slice)
			.unwrap();
		compute
			.copy_h2d(query.as_slice(), &mut query_slice)
			.unwrap();
		let const_evals_slice = <C as ComputeLayer<F2>>::DevMem::as_const(&evals_slice);
		let const_query_slice = <C as ComputeLayer<F2>>::DevMem::as_const(&query_slice);
		let evals_slice_with_tower_level =
			SubfieldSlice::<'_, F2, <C as ComputeLayer<F2>>::DevMem>::new(
				const_evals_slice,
				F::TOWER_LEVEL,
			);
		compute
			.execute(|exec| {
				compute
					.fold_left(
						exec,
						evals_slice_with_tower_level,
						const_query_slice,
						&mut out_slice,
					)
					.unwrap();
				Ok(vec![])
			})
			.unwrap();
		compute
			.copy_d2h(<C as ComputeLayer<F2>>::DevMem::as_const(&out_slice), out)
			.unwrap();

		let mut expected_out = out.iter().map(|x| MaybeUninit::new(*x)).collect::<Vec<_>>();
		let evals_as_f1_slice = evals
			.iter()
			.flat_map(<F2 as ExtensionField<F>>::iter_bases)
			.collect::<Vec<_>>();
		binius_math::fold_left(
			&evals_as_f1_slice,
			log_evals_size,
			&query,
			log_query_size,
			expected_out.as_mut_slice(),
		)
		.unwrap();
		let expected_out = expected_out
			.iter()
			.map(|x| unsafe { x.assume_init() })
			.collect::<Vec<_>>();
		assert_eq!(out.len(), expected_out.len());
		assert_eq!(out, expected_out);
>>>>>>> eb3b29b4
	}

	#[test]
	fn test_exec_single_tensor_expand() {
		type F = BinaryField128b;
		let n_vars = 8;
		let compute = <CpuLayer<CanonicalTowerFamily>>::default();
		let mut device_memory = vec![F::ZERO; 1 << n_vars];
		test_generic_single_tensor_expand(compute, &mut device_memory, n_vars);
	}

	#[test]
	fn test_exec_single_left_fold() {
		type F = BinaryField16b;
		type F2 = BinaryField128b;
		let n_vars = 8;
		let mut device_memory = vec![F2::ZERO; 1 << n_vars];
		let compute = <CpuLayer<CanonicalTowerFamily>>::default();
		test_generic_single_left_fold::<F, F2, _>(
			&compute,
			device_memory.as_mut_slice(),
			n_vars / 2,
			n_vars / 8,
		);
	}

	#[test]
	fn test_exec_single_inner_product() {
		type F = BinaryField128b;
		type F2 = BinaryField16b;
		let n_vars = 8;
		let compute = <CpuLayer<CanonicalTowerFamily>>::default();
		let mut device_memory = vec![F::ZERO; 1 << (n_vars + 1)];
		test_generic_single_inner_product::<F2, _, _>(compute, &mut device_memory, n_vars);
	}

	#[test]
	fn test_exec_multiple_multilinear_evaluations() {
		type F = BinaryField128b;
		type F1 = BinaryField16b;
		type F2 = BinaryField32b;
		let n_vars = 8;
		let compute = <CpuLayer<CanonicalTowerFamily>>::default();
		let mut device_memory = vec![F::ZERO; 1 << (n_vars + 1)];
		test_generic_multiple_multilinear_evaluations::<F1, F2, _, _>(
			compute,
			&mut device_memory,
			n_vars,
		);
	}

	#[test]
<<<<<<< HEAD
	fn test_exec_fri_fold_non_zero_log_batch() {
		type F = BinaryField128b;
		type FSub = BinaryField16b;
		let log_len = 10;
		let log_batch_size = 4;
		let log_fold_challenges = 2;
		let compute = <CpuLayer<CanonicalTowerFamily>>::default();
		let mut device_memory = vec![F::ZERO; 1 << (log_len + log_batch_size + 1)];
		test_generic_fri_fold::<F, FSub, _>(
			compute,
			&mut device_memory,
			log_len,
			log_batch_size,
			log_fold_challenges,
		);
	}

	#[test]
	fn test_exec_fri_fold_zero_log_batch() {
		type F = BinaryField128b;
		type FSub = BinaryField16b;
		let log_len = 10;
		let log_batch_size = 0;
		let log_fold_challenges = 2;
		let compute = <CpuLayer<CanonicalTowerFamily>>::default();
		let mut device_memory = vec![F::ZERO; 1 << (log_len + log_batch_size + 1)];
		test_generic_fri_fold::<F, FSub, _>(
			compute,
			&mut device_memory,
			log_len,
			log_batch_size,
			log_fold_challenges,
=======
	fn test_exec_single_inner_product_using_kernel_accumulator() {
		type F = BinaryField128b;
		let n_vars = 8;
		let compute = <CpuLayer<CanonicalTowerFamily>>::default();
		let mut device_memory = vec![F::ZERO; 1 << (n_vars + 1)];
		test_generic_single_inner_product_using_kernel_accumulator::<F, _>(
			compute,
			&mut device_memory,
			n_vars,
>>>>>>> eb3b29b4
		);
	}
}<|MERGE_RESOLUTION|>--- conflicted
+++ resolved
@@ -6,14 +6,10 @@
 	tower::TowerFamily, util::inner_product_unchecked, BinaryField, ExtensionField, Field,
 	TowerField,
 };
-<<<<<<< HEAD
-use binius_math::extrapolate_line_scalar;
+use binius_math::{extrapolate_line_scalar, ArithCircuit, ArithExpr};
 use binius_ntt::AdditiveNTT;
-=======
-use binius_math::{ArithCircuit, ArithExpr};
 use binius_utils::checked_arithmetics::checked_log_2;
 use bytemuck::zeroed_vec;
->>>>>>> eb3b29b4
 
 use super::{memory::CpuMemory, tower_macro::each_tower_subfield};
 use crate::{
@@ -222,7 +218,28 @@
 		Ok(())
 	}
 
-<<<<<<< HEAD
+	fn sum_composition_evals(
+		&self,
+		_exec: &mut Self::KernelExec,
+		log_len: usize,
+		inputs: &[FSlice<'_, T::B128, Self>],
+		composition: &ArithCircuit<T::B128>,
+		batch_coeff: T::B128,
+		accumulator: &mut T::B128,
+	) -> Result<(), Error> {
+		for input in inputs {
+			assert_eq!(input.len(), 1 << log_len);
+		}
+		let ret = (0..1 << log_len)
+			.map(|i| {
+				let row = inputs.iter().map(|input| input[i]).collect::<Vec<_>>();
+				composition.evaluate(&row).expect("Evalutation to succeed")
+			})
+			.sum::<T::B128>();
+		*accumulator += ret * batch_coeff;
+		Ok(())
+	}
+
 	fn fri_fold<FSub>(
 		&self,
 		exec: &mut Self::Exec,
@@ -321,28 +338,6 @@
 			*out = values[0];
 		}
 
-		Ok(())
-	}
-=======
-	fn sum_composition_evals(
-		&self,
-		_exec: &mut Self::KernelExec,
-		log_len: usize,
-		inputs: &[FSlice<'_, T::B128, Self>],
-		composition: &ArithCircuit<T::B128>,
-		batch_coeff: T::B128,
-		accumulator: &mut T::B128,
-	) -> Result<(), Error> {
-		for input in inputs {
-			assert_eq!(input.len(), 1 << log_len);
-		}
-		let ret = (0..1 << log_len)
-			.map(|i| {
-				let row = inputs.iter().map(|input| input[i]).collect::<Vec<_>>();
-				composition.evaluate(&row).expect("Evalutation to succeed")
-			})
-			.sum::<T::B128>();
-		*accumulator += ret * batch_coeff;
 		Ok(())
 	}
 }
@@ -457,7 +452,6 @@
 	}
 
 	Ok(())
->>>>>>> eb3b29b4
 }
 
 #[cfg(test)]
@@ -680,76 +674,6 @@
 		assert_eq!(eval2, expected_eval2);
 	}
 
-<<<<<<< HEAD
-	fn test_generic_fri_fold<F, FSub, C>(
-		compute: C,
-		device_memory: <C::DevMem as ComputeMemory<F>>::FSliceMut<'_>,
-		log_len: usize,
-		log_batch_size: usize,
-		log_fold_challenges: usize,
-	) where
-		F: TowerField + ExtensionField<FSub>,
-		FSub: BinaryField,
-		C: ComputeLayer<F>,
-	{
-		let mut rng = StdRng::seed_from_u64(0);
-
-		let ntt = binius_ntt::SingleThreadedNTT::<FSub>::new(log_len).unwrap();
-
-		// Allocate buffers to be device mapped
-		let mut data_in = compute.host_alloc(1 << (log_len + log_batch_size));
-		let data_in = data_in.as_mut();
-		for x_i in data_in.iter_mut() {
-			*x_i = <F as Field>::random(&mut rng);
-		}
-		let data_in = data_in.to_vec();
-
-		// Copy the buffer to device slice
-		let (mut data_in_slice, device_memory) =
-			C::DevMem::split_at_mut(device_memory, data_in.len());
-		compute.copy_h2d(&data_in, &mut data_in_slice).unwrap();
-		let data_in_slice = C::DevMem::as_const(&data_in_slice);
-
-		let mut data_out = compute.host_alloc(1 << (log_len - log_fold_challenges));
-		let data_out = data_out.as_mut();
-		for x_i in data_out.iter_mut() {
-			*x_i = <F as Field>::ZERO;
-		}
-		let (mut data_out_slice, _device_memory) =
-			C::DevMem::split_at_mut(device_memory, data_out.len());
-		compute.copy_h2d(data_out, &mut data_out_slice).unwrap();
-
-		// Create out slice
-
-		let challenges = repeat_with(|| <F as Field>::random(&mut rng))
-			.take(log_batch_size + log_fold_challenges)
-			.collect::<Vec<_>>();
-
-		// Run the HAL operation
-		compute
-			.execute(|exec| {
-				compute.fri_fold(
-					exec,
-					&ntt,
-					log_len,
-					log_batch_size,
-					&challenges,
-					data_in_slice,
-					&mut data_out_slice,
-				)?;
-				Ok(vec![])
-			})
-			.unwrap();
-
-		// Copy the buffer back to host
-		let data_out_slice = C::DevMem::as_const(&data_out_slice);
-		compute.copy_d2h(data_out_slice, data_out).unwrap();
-
-		// Compute the expected result and compare
-		let expected_result =
-			fold_interleaved(&ntt, &data_in, &challenges, log_len, log_batch_size);
-		assert_eq!(data_out, &expected_result);
-=======
 	fn test_generic_single_inner_product_using_kernel_accumulator<F: Field, C: ComputeLayer<F>>(
 		compute: C,
 		device_memory: <C::DevMem as ComputeMemory<F>>::FSliceMut<'_>,
@@ -832,6 +756,76 @@
 		assert_eq!(actual, expected);
 	}
 
+	fn test_generic_fri_fold<F, FSub, C>(
+		compute: C,
+		device_memory: <C::DevMem as ComputeMemory<F>>::FSliceMut<'_>,
+		log_len: usize,
+		log_batch_size: usize,
+		log_fold_challenges: usize,
+	) where
+		F: TowerField + ExtensionField<FSub>,
+		FSub: BinaryField,
+		C: ComputeLayer<F>,
+	{
+		let mut rng = StdRng::seed_from_u64(0);
+
+		let ntt = binius_ntt::SingleThreadedNTT::<FSub>::new(log_len).unwrap();
+
+		// Allocate buffers to be device mapped
+		let mut data_in = compute.host_alloc(1 << (log_len + log_batch_size));
+		let data_in = data_in.as_mut();
+		for x_i in data_in.iter_mut() {
+			*x_i = <F as Field>::random(&mut rng);
+		}
+		let data_in = data_in.to_vec();
+
+		// Copy the buffer to device slice
+		let (mut data_in_slice, device_memory) =
+			C::DevMem::split_at_mut(device_memory, data_in.len());
+		compute.copy_h2d(&data_in, &mut data_in_slice).unwrap();
+		let data_in_slice = C::DevMem::as_const(&data_in_slice);
+
+		let mut data_out = compute.host_alloc(1 << (log_len - log_fold_challenges));
+		let data_out = data_out.as_mut();
+		for x_i in data_out.iter_mut() {
+			*x_i = <F as Field>::ZERO;
+		}
+		let (mut data_out_slice, _device_memory) =
+			C::DevMem::split_at_mut(device_memory, data_out.len());
+		compute.copy_h2d(data_out, &mut data_out_slice).unwrap();
+
+		// Create out slice
+
+		let challenges = repeat_with(|| <F as Field>::random(&mut rng))
+			.take(log_batch_size + log_fold_challenges)
+			.collect::<Vec<_>>();
+
+		// Run the HAL operation
+		compute
+			.execute(|exec| {
+				compute.fri_fold(
+					exec,
+					&ntt,
+					log_len,
+					log_batch_size,
+					&challenges,
+					data_in_slice,
+					&mut data_out_slice,
+				)?;
+				Ok(vec![])
+			})
+			.unwrap();
+
+		// Copy the buffer back to host
+		let data_out_slice = C::DevMem::as_const(&data_out_slice);
+		compute.copy_d2h(data_out_slice, data_out).unwrap();
+
+		// Compute the expected result and compare
+		let expected_result =
+			fold_interleaved(&ntt, &data_in, &challenges, log_len, log_batch_size);
+		assert_eq!(data_out, &expected_result);
+	}
+
 	fn test_generic_single_left_fold<
 		'a,
 		'b,
@@ -919,7 +913,6 @@
 			.collect::<Vec<_>>();
 		assert_eq!(out.len(), expected_out.len());
 		assert_eq!(out, expected_out);
->>>>>>> eb3b29b4
 	}
 
 	#[test]
@@ -972,7 +965,19 @@
 	}
 
 	#[test]
-<<<<<<< HEAD
+	fn test_exec_single_inner_product_using_kernel_accumulator() {
+		type F = BinaryField128b;
+		let n_vars = 8;
+		let compute = <CpuLayer<CanonicalTowerFamily>>::default();
+		let mut device_memory = vec![F::ZERO; 1 << (n_vars + 1)];
+		test_generic_single_inner_product_using_kernel_accumulator::<F, _>(
+			compute,
+			&mut device_memory,
+			n_vars,
+		);
+	}
+
+	#[test]
 	fn test_exec_fri_fold_non_zero_log_batch() {
 		type F = BinaryField128b;
 		type FSub = BinaryField16b;
@@ -1005,17 +1010,6 @@
 			log_len,
 			log_batch_size,
 			log_fold_challenges,
-=======
-	fn test_exec_single_inner_product_using_kernel_accumulator() {
-		type F = BinaryField128b;
-		let n_vars = 8;
-		let compute = <CpuLayer<CanonicalTowerFamily>>::default();
-		let mut device_memory = vec![F::ZERO; 1 << (n_vars + 1)];
-		test_generic_single_inner_product_using_kernel_accumulator::<F, _>(
-			compute,
-			&mut device_memory,
-			n_vars,
->>>>>>> eb3b29b4
 		);
 	}
 }