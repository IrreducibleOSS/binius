--- conflicted
+++ resolved
@@ -310,7 +310,6 @@
 			.unwrap_or(0)
 	}
 
-<<<<<<< HEAD
 	/// Return a new arithmetic expression that contains only the terms of highest degree
 	/// (useful for interpolation at Karatsuba infinity point).
 	pub fn leading_term(&self) -> Self {
@@ -342,7 +341,8 @@
 				(base_degree * (*exp as usize), base.pow(*exp))
 			}
 		}
-=======
+	}
+
 	pub fn evaluate(&self, query: &[F]) -> Result<F, Error> {
 		let mut step_evals = Vec::with_capacity(self.steps.len());
 		for step in &self.steps {
@@ -359,7 +359,6 @@
 			}
 		}
 		Ok(step_evals.pop().unwrap_or_default())
->>>>>>> 8bbd3cbe
 	}
 
 	pub fn convert_field<FTgt: Field + From<F>>(&self) -> ArithCircuit<FTgt> {
