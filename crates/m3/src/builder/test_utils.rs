--- conflicted
+++ resolved
@@ -166,11 +166,7 @@
 			Groestl256,
 			Groestl256ByteCompression,
 			HasherChallenger<Groestl256>,
-<<<<<<< HEAD
-		>(&ccs, &fri_soundness_params, &ccs_digest, &statement.boundaries, proof)
-=======
-		>(&ccs, LOG_INV_RATE, SECURITY_BITS, &ccs_digest, &boundaries, proof)
->>>>>>> c00e26c3
+		>(&ccs, &fri_soundness_params, &ccs_digest, &boundaries, proof)
 		.unwrap();
 	}
 }