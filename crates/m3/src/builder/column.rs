// Copyright 2025 Irreducible Inc.

use std::{
	any::Any,
	fmt::Debug,
	marker::PhantomData,
	sync::{Arc, Mutex},
};

use binius_core::{
	oracle::ShiftVariant,
	polynomial::MultivariatePoly,
	tower::{PackedTowerFamily, TowerFamily},
	transparent::MultilinearExtensionTransparent,
};
use binius_field::{packed::pack_slice, ExtensionField, PackedExtension, TowerField};
use binius_math::ArithExpr;
use binius_utils::checked_arithmetics::checked_log_2;

use super::{table::TableId, types::B128};

/// An index of a column within a table.
pub type ColumnIndex = usize;

/// An index of a column within a table.
pub type ColumnPartitionIndex = usize;

/// A typed identifier for a column in a table.
///
/// The column has entries that are elements of `F`. In practice, the fields used will always be
/// from the canonical tower (B1, B8, B16, B32, B64, B128). The second constant represents how many
/// elements are packed vertically into a single logical row. For example, a column of type
/// `Col<B1, 32>` will have 2^5 = 32 elements of `B1` packed into a single row.
#[derive(Debug, Clone, Copy, PartialEq, Eq)]
pub struct Col<F: TowerField, const VALUES_PER_ROW: usize = 1> {
	pub table_id: TableId,
	pub table_index: TableId,
	// Denormalized partition index so that we can use it to construct arithmetic expressions over
	// the partition columns.
	pub partition_index: ColumnPartitionIndex,
	_marker: PhantomData<F>,
}

impl<F: TowerField, const VALUES_PER_ROW: usize> Col<F, VALUES_PER_ROW> {
	/// Creates a new typed column handle.
	///
	/// This has limited visibility to ensure that only the [`TableBuilder`] can create them. This
	/// ensures the type parameters are consistent with the column definition.
	pub(super) fn new(id: ColumnId, partition_index: ColumnPartitionIndex) -> Self {
		assert!(VALUES_PER_ROW.is_power_of_two());
		Self {
			table_id: id.table_id,
			table_index: id.table_index,
			partition_index,
			_marker: PhantomData,
		}
	}

	pub fn shape(&self) -> ColumnShape {
		ColumnShape {
			tower_height: F::TOWER_LEVEL,
			log_values_per_row: VALUES_PER_ROW.ilog2() as usize,
		}
	}

	pub fn id(&self) -> ColumnId {
		ColumnId {
			table_id: self.table_id,
			table_index: self.table_index,
		}
	}

	pub fn convert_field<FTarget>(&self) -> Col<FTarget, VALUES_PER_ROW>
	where
		FTarget: TowerField + From<F>,
	{
		Col {
			table_id: self.table_id,
			table_index: self.table_index,
			partition_index: self.partition_index,
			_marker: PhantomData,
		}
	}
}

/// Upcast a column from a subfield to an extension field..
pub fn upcast_col<F, FSub, const V: usize>(col: Col<FSub, V>) -> Col<F, V>
where
	FSub: TowerField,
	F: TowerField + ExtensionField<FSub>,
{
	let Col {
		table_id,
		table_index,
		partition_index,
		_marker: _,
	} = col;
	// REVIEW: Maybe this should retain the info of the smallest tower level
	Col {
		table_id,
		table_index,
		partition_index,
		_marker: PhantomData,
	}
}

/// Complete description of a column within a table.
#[derive(Debug)]
pub struct ColumnInfo<F: TowerField = B128> {
	pub id: ColumnId,
	pub col: ColumnDef<F>,
	pub name: String,
	pub shape: ColumnShape,
	/// Whether the column is constrained to be non-zero.
	pub is_nonzero: bool,
}

impl<F: TowerField> ColumnInfo<F> {
	pub(super) fn convert_to_tower<SourceTower, TargetTower>(&self) -> ColumnInfo<TargetTower::B128>
	where
		SourceTower: TowerFamily<B128 = F>,
		TargetTower: TowerFamily<
			B1: From<SourceTower::B1>,
			B8: From<SourceTower::B8>,
			B16: From<SourceTower::B16>,
			B32: From<SourceTower::B32>,
			B64: From<SourceTower::B64>,
			B128: From<SourceTower::B128>,
		>,
	{
		ColumnInfo {
			id: self.id,
			col: self.col.convert_to_tower::<SourceTower, TargetTower>(),
			name: self.name.clone(),
			shape: self.shape,
			is_nonzero: self.is_nonzero,
		}
	}
}

/// The shape of each cell in a column.
#[derive(Debug, Clone, Copy)]
pub struct ColumnShape {
	/// The tower height of the field elements.
	pub tower_height: usize,
	/// The binary logarithm of the number of elements packed vertically per event row.
	pub log_values_per_row: usize,
}

impl ColumnShape {
	/// Returns the binary logarithm of the number of bits each cell occupies.
	pub fn log_cell_size(&self) -> usize {
		self.tower_height + self.log_values_per_row
	}
}

/// Unique identifier for a column within a constraint system.
///
/// IDs are assigned when columns are added to the constraint system and remain stable when more
/// columns are added.
#[derive(Debug, Clone, Copy)]
pub struct ColumnId {
	pub table_id: TableId,
	pub table_index: ColumnIndex,
}

#[derive(Debug)]
pub struct ConstantColumn<F: TowerField = B128> {
	pub data: Box<dyn Any + Send + Sync>,
	pub cached_poly: Mutex<Option<Arc<dyn MultivariatePoly<F>>>>,
}

impl<F: TowerField> ConstantColumn<F> {
	pub fn new_subfield<FSub: TowerField>(data: &[FSub]) -> Self
	where
		F: ExtensionField<FSub>,
	{
		let data = data.to_vec();
		Self {
			data: Box::new(data),
			cached_poly: Mutex::new(None),
		}
	}

	pub fn new_isomorphic<FSubSource, FSubTarget>(data: &[FSubSource]) -> Self
	where
		FSubSource: TowerField,
		FSubTarget: TowerField + From<FSubSource>,
		F: ExtensionField<FSubTarget>,
	{
		let data = data
			.iter()
			.copied()
			.map(FSubTarget::from)
			.collect::<Vec<_>>();
		Self {
			data: Box::new(data),
			cached_poly: Mutex::new(None),
		}
	}

	pub fn get_or_init_poly<PackedTower: PackedTowerFamily<Tower: TowerFamily<B128 = F>>>(
		&self,
	) -> Arc<dyn MultivariatePoly<F>> {
		let mut cached_poly = self.cached_poly.lock().unwrap();
		if let Some(poly) = cached_poly.as_ref() {
			return poly.clone();
		}

		let poly = if let Some(data) = self
			.data
			.downcast_ref::<Vec<<PackedTower::Tower as TowerFamily>::B1>>()
		{
			make_poly::<_, PackedTower::PackedB128>(data)
		} else if let Some(data) = self
			.data
			.downcast_ref::<Vec<<PackedTower::Tower as TowerFamily>::B8>>()
		{
			make_poly::<_, PackedTower::PackedB128>(data)
		} else if let Some(data) = self
			.data
			.downcast_ref::<Vec<<PackedTower::Tower as TowerFamily>::B16>>()
		{
			make_poly::<_, PackedTower::PackedB128>(data)
		} else if let Some(data) = self
			.data
			.downcast_ref::<Vec<<PackedTower::Tower as TowerFamily>::B32>>()
		{
			make_poly::<_, PackedTower::PackedB128>(data)
		} else if let Some(data) = self
			.data
			.downcast_ref::<Vec<<PackedTower::Tower as TowerFamily>::B64>>()
		{
			make_poly::<_, PackedTower::PackedB128>(data)
		} else if let Some(data) = self
			.data
			.downcast_ref::<Vec<<PackedTower::Tower as TowerFamily>::B128>>()
		{
			make_poly::<_, PackedTower::PackedB128>(data)
		} else {
			panic!("constant column must be a vector of tower field elements");
		};

		*cached_poly = Some(poly.clone());
		poly
	}
}

fn make_poly<F, PackedExt>(source: &[F]) -> Arc<dyn MultivariatePoly<PackedExt::Scalar>>
where
	F: TowerField,
	PackedExt: PackedExtension<F, Scalar: TowerField>,
{
	let packed_data = pack_slice(source);
	let mle = MultilinearExtensionTransparent::<
	PackedExt::PackedSubfield,
		PackedExt,
		_,
	>::from_values_and_mu(packed_data, checked_log_2(source.len()))
	.unwrap();

	Arc::new(mle)
}

/// A definition of a column in a table.
#[derive(Debug)]
pub enum ColumnDef<F: TowerField = B128> {
	Committed {
		tower_level: usize,
	},
	Selected {
		col: ColumnId,
		index: usize,
		index_bits: usize,
	},
	Projected {
		col: ColumnId,
		start_index: usize,
		query_size: usize,
		query_bits: usize,
	},
	Shifted {
		col: ColumnId,
		offset: usize,
		log_block_size: usize,
		variant: ShiftVariant,
	},
	Packed {
		col: ColumnId,
		log_degree: usize,
	},
	Computed {
		cols: Vec<ColumnIndex>,
		expr: ArithExpr<F>,
	},
<<<<<<< HEAD
	Constant(ConstantColumn<F>),
}

impl<F: TowerField> ColumnDef<F> {
	pub(super) fn convert_to_tower<SourceTower, TargetTower>(&self) -> ColumnDef<TargetTower::B128>
	where
		SourceTower: TowerFamily<B128 = F>,
		TargetTower: TowerFamily<
			B1: From<SourceTower::B1>,
			B8: From<SourceTower::B8>,
			B16: From<SourceTower::B16>,
			B32: From<SourceTower::B32>,
			B64: From<SourceTower::B64>,
			B128: From<SourceTower::B128>,
		>,
	{
		match self {
			&Self::Committed { tower_level } => ColumnDef::Committed { tower_level },
			&Self::Selected {
				col,
				index,
				index_bits,
			} => ColumnDef::Selected {
				col,
				index,
				index_bits,
			},
			&Self::Shifted {
				col,
				offset,
				log_block_size,
				variant,
			} => ColumnDef::Shifted {
				col,
				offset,
				log_block_size,
				variant,
			},
			&Self::Packed { col, log_degree } => ColumnDef::Packed { col, log_degree },
			&Self::Projected {
				col,
				start_index,
				query_size,
				query_bits,
			} => ColumnDef::Projected {
				col,
				start_index,
				query_size,
				query_bits,
			},
			Self::Computed { cols, expr } => ColumnDef::Computed {
				cols: cols.clone(),
				expr: expr.convert_field::<TargetTower::B128>(),
			},
			Self::Constant(ConstantColumn { data, .. }) => {
				let data = if let Some(data) = data.downcast_ref::<Vec<SourceTower::B1>>() {
					ConstantColumn::new_isomorphic::<SourceTower::B1, TargetTower::B1>(data)
				} else if let Some(data) = data.downcast_ref::<Vec<SourceTower::B8>>() {
					ConstantColumn::new_isomorphic::<SourceTower::B8, TargetTower::B8>(data)
				} else if let Some(data) = data.downcast_ref::<Vec<SourceTower::B16>>() {
					ConstantColumn::new_isomorphic::<SourceTower::B16, TargetTower::B16>(data)
				} else if let Some(data) = data.downcast_ref::<Vec<SourceTower::B32>>() {
					ConstantColumn::new_isomorphic::<SourceTower::B32, TargetTower::B32>(data)
				} else if let Some(data) = data.downcast_ref::<Vec<SourceTower::B64>>() {
					ConstantColumn::new_isomorphic::<SourceTower::B64, TargetTower::B64>(data)
				} else if let Some(data) = data.downcast_ref::<Vec<SourceTower::B128>>() {
					ConstantColumn::new_isomorphic::<SourceTower::B128, TargetTower::B128>(data)
				} else {
					panic!("constant column must be a vector of tower field elements");
				};

				ColumnDef::Constant(data)
			}
		}
	}
=======
	Constant {
		poly: Arc<dyn MultivariatePoly<F>>,
	},
	StaticExp {
		bit_cols: Vec<ColumnIndex>,
		base: F,
		base_tower_level: usize,
	},
	DynamicExp {
		bit_cols: Vec<ColumnIndex>,
		base: ColumnIndex,
		base_tower_level: usize,
	},
>>>>>>> 39fec125
}<|MERGE_RESOLUTION|>--- conflicted
+++ resolved
@@ -293,8 +293,17 @@
 		cols: Vec<ColumnIndex>,
 		expr: ArithExpr<F>,
 	},
-<<<<<<< HEAD
 	Constant(ConstantColumn<F>),
+	StaticExp {
+		bit_cols: Vec<ColumnIndex>,
+		base: F,
+		base_tower_level: usize,
+	},
+	DynamicExp {
+		bit_cols: Vec<ColumnIndex>,
+		base: ColumnIndex,
+		base_tower_level: usize,
+	},
 }
 
 impl<F: TowerField> ColumnDef<F> {
@@ -367,21 +376,24 @@
 
 				ColumnDef::Constant(data)
 			}
-		}
-	}
-=======
-	Constant {
-		poly: Arc<dyn MultivariatePoly<F>>,
-	},
-	StaticExp {
-		bit_cols: Vec<ColumnIndex>,
-		base: F,
-		base_tower_level: usize,
-	},
-	DynamicExp {
-		bit_cols: Vec<ColumnIndex>,
-		base: ColumnIndex,
-		base_tower_level: usize,
-	},
->>>>>>> 39fec125
+			Self::StaticExp {
+				bit_cols,
+				base,
+				base_tower_level,
+			} => ColumnDef::StaticExp {
+				bit_cols: bit_cols.clone(),
+				base: (*base).into(),
+				base_tower_level: *base_tower_level,
+			},
+			Self::DynamicExp {
+				bit_cols,
+				base,
+				base_tower_level,
+			} => ColumnDef::DynamicExp {
+				bit_cols: bit_cols.clone(),
+				base: *base,
+				base_tower_level: *base_tower_level,
+			},
+		}
+	}
 }