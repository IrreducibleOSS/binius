--- conflicted
+++ resolved
@@ -18,11 +18,7 @@
 	column::{Col, ColumnDef, ColumnInfo, ColumnShape},
 	expr::{Expr, ZeroConstraint},
 	types::B128,
-<<<<<<< HEAD
-	upcast_col, ColumnIndex, ConstantColumn, FlushOpts,
-=======
-	upcast_col, ColumnIndex, FlushOpts, B1,
->>>>>>> 39fec125
+	upcast_col, ColumnIndex, ConstantColumn, FlushOpts, B1,
 };
 use crate::builder::column::ColumnId;
 
