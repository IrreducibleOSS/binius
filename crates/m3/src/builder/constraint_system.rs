// Copyright 2025 Irreducible Inc.

pub use binius_core::constraint_system::channel::{
	Boundary, Flush as CompiledFlush, FlushDirection,
};
use binius_core::{
	constraint_system::{
		channel::{ChannelId, OracleOrConst},
		ConstraintSystem as CompiledConstraintSystem,
	},
<<<<<<< HEAD
	oracle::{
		Constraint, ConstraintPredicate, ConstraintSet, MultilinearOracleSet, OracleId,
		ProjectionVariant,
	},
	tower::{PackedTowerFamily, TowerFamily},
=======
	oracle::{Constraint, ConstraintPredicate, ConstraintSet, MultilinearOracleSet, OracleId},
>>>>>>> edd251d0
	transparent::step_down::StepDown,
};
use binius_field::{PackedField, TowerField};
use binius_math::LinearNormalForm;
use binius_utils::checked_arithmetics::checked_log_2;
use bumpalo::Bump;
use itertools::chain;

use super::{
	channel::{Channel, Flush},
	column::{ColumnDef, ColumnInfo},
	error::Error,
	statement::Statement,
	table::TablePartition,
	types::B128,
<<<<<<< HEAD
	witness::{TableWitnessIndex, WitnessIndex},
	Table, TableBuilder, TableId,
=======
	witness::WitnessIndex,
	Table, TableBuilder,
>>>>>>> edd251d0
};
use crate::builder::expr::ArithExprNamedVars;

/// An M3 constraint system, independent of the table sizes.
#[derive(Debug, Default)]
pub struct ConstraintSystem<F: TowerField = B128> {
	pub tables: Vec<Table<F>>,
	pub channels: Vec<Channel>,
}

impl<F: TowerField> std::fmt::Display for ConstraintSystem<F> {
	fn fmt(&self, f: &mut std::fmt::Formatter<'_>) -> std::fmt::Result {
		writeln!(f, "ConstraintSystem {{")?;

		for channel in self.channels.iter() {
			writeln!(f, "    CHANNEL {}", channel.name)?;
		}

		let mut oracle_id = 0;

		for table in self.tables.iter() {
			writeln!(f, "    TABLE {} {{", table.name)?;

			for partition in table.partitions.values() {
				for flush in partition.flushes.iter() {
					let channel = self.channels[flush.channel_id].name.clone();
					let columns = flush
						.column_indices
						.iter()
						.map(|i| table.columns[partition.columns[*i]].name.clone())
						.collect::<Vec<_>>()
						.join(", ");
					match flush.direction {
						FlushDirection::Push => {
							writeln!(f, "        PUSH ({columns}) to {channel}")?
						}
						FlushDirection::Pull => {
							writeln!(f, "        PULL ({columns}) from {channel}")?
						}
					};
				}

				let names = partition
					.columns
					.iter()
					.map(|&index| table.columns[index].name.clone())
					.collect::<Vec<_>>();

				for constraint in partition.zero_constraints.iter() {
					let name = constraint.name.clone();
					let expr = ArithExprNamedVars(&constraint.expr, &names);
					writeln!(f, "        ZERO {name}: {expr}")?;
				}
			}

			for col in table.columns.iter() {
				if matches!(col.col, ColumnDef::Constant { .. }) {
					oracle_id += 1;
				}
			}

			for col in table.columns.iter() {
				let name = col.name.clone();
				let log_values_per_row = col.shape.log_values_per_row;
				let field = match col.shape.tower_height {
					0 => "B1",
					1 => "B2",
					2 => "B4",
					3 => "B8",
					4 => "B16",
					5 => "B32",
					6 => "B64",
					_ => "B128",
				};
				let type_str = if log_values_per_row > 0 {
					let values_per_row = 1 << log_values_per_row;
					format!("{field}x{values_per_row}")
				} else {
					field.to_string()
				};
				writeln!(f, "        {oracle_id:04} {type_str} {name}")?;
				oracle_id += 1;
			}

			// step_down selectors for the table
			for log_values_per_row in table.partitions.keys() {
				let values_per_row = 1 << log_values_per_row;
				let selector_type_str = if values_per_row > 1 {
					format!("B1x{}", values_per_row)
				} else {
					"B1".to_string()
				};
				writeln!(f, "        {oracle_id:04} {selector_type_str} (ROW_SELECTOR)")?;
				oracle_id += 1;
			}

			writeln!(f, "    }}")?;
		}
		writeln!(f, "}}")
	}
}

impl<F: TowerField> ConstraintSystem<F> {
	pub fn new() -> Self {
		Self::default()
	}

	pub fn add_table(&mut self, name: impl ToString) -> TableBuilder<'_, F> {
		let id = self.tables.len();
		self.tables.push(Table::new(id, name.to_string()));
		TableBuilder::new(self.tables.last_mut().expect("table was just pushed"))
	}

	pub fn add_channel(&mut self, name: impl ToString) -> ChannelId {
		let id = self.channels.len();
		self.channels.push(Channel {
			name: name.to_string(),
		});
		id
	}

<<<<<<< HEAD
	pub fn convert_to_tower<SourceTower, TargetTower>(&self) -> ConstraintSystem<TargetTower::B128>
	where
		SourceTower: TowerFamily<B128 = F>,
		TargetTower: TowerFamily<
			B1: From<SourceTower::B1>,
			B8: From<SourceTower::B8>,
			B16: From<SourceTower::B16>,
			B32: From<SourceTower::B32>,
			B64: From<SourceTower::B64>,
			B128: From<SourceTower::B128>,
		>,
	{
		let channels = self.channels.clone();
		let tables = self
			.tables
			.iter()
			.map(|table| table.convert_to_tower::<SourceTower, TargetTower>())
			.collect::<Vec<_>>();

		ConstraintSystem { tables, channels }
	}

	/// Creates and allocates the witness index for a statement.
=======
	/// Creates and allocates the witness index.
>>>>>>> edd251d0
	///
	/// **Deprecated**: This is a thin wrapper over [`WitnessIndex::new`] now, which is preferred.
	pub fn build_witness<'cs, 'alloc, P: PackedField<Scalar = F>>(
		&'cs self,
		allocator: &'alloc Bump,
	) -> WitnessIndex<'cs, 'alloc, P> {
		WitnessIndex::new(self, allocator)
	}

	/// Compiles a [`CompiledConstraintSystem`] for a particular statement.
	///
	/// The most important transformation that takes place in this step is creating multilinear
	/// oracles for all columns. The main difference between column definitions and oracle
	/// definitions is that multilinear oracle definitions have a number of variables, whereas the
	/// column definitions contained in a [`ConstraintSystem`] do not have size information.
	pub fn compile<PackedTower>(
		&self,
		statement: &Statement<F>,
	) -> Result<CompiledConstraintSystem<F>, Error>
	where
		PackedTower: PackedTowerFamily<Tower: TowerFamily<B128 = F>>,
	{
		if statement.table_sizes.len() != self.tables.len() {
			return Err(Error::StatementMissingTableSize {
				expected: self.tables.len(),
				actual: statement.table_sizes.len(),
			});
		}

		let mut oracles = MultilinearOracleSet::new();
		let mut table_constraints = Vec::new();
		let mut compiled_flushes = Vec::new();
		let mut non_zero_oracle_ids = Vec::new();

		for (table, &count) in std::iter::zip(&self.tables, &statement.table_sizes) {
			if count == 0 {
				continue;
			}
			if table.power_of_two_sized && !count.is_power_of_two() {
				return Err(Error::TableSizePowerOfTwoRequired {
					table_id: table.id,
					size: count,
				});
			}

			let mut oracle_lookup = Vec::new();

			let mut transparent_single = vec![None; table.columns.len()];
			for (table_index, info) in table.columns.iter().enumerate() {
				if let ColumnDef::Constant(constant_column) = &info.col {
					let oracle_id = oracles
						.add_named(format!("{}_single", info.name))
						.transparent(constant_column.get_or_init_poly::<PackedTower>())?;
					transparent_single[table_index] = Some(oracle_id);
				}
			}

			// Add multilinear oracles for all table columns.
			let log_capacity = table.log_capacity(count);
			for column_info in table.columns.iter() {
				let n_vars = log_capacity + column_info.shape.log_values_per_row;
				let oracle_id = add_oracle_for_column(
					&mut oracles,
					&oracle_lookup,
					&transparent_single,
					column_info,
					n_vars,
				)?;
				oracle_lookup.push(oracle_id);
				if column_info.is_nonzero {
					non_zero_oracle_ids.push(oracle_id);
				}
			}

			for partition in table.partitions.values() {
				let TablePartition {
					columns,
					flushes,
					zero_constraints,
					values_per_row,
					..
				} = partition;

				let n_vars = log_capacity + checked_log_2(*values_per_row);

				let partition_oracle_ids = columns
					.iter()
					.map(|&index| oracle_lookup[index])
					.collect::<Vec<_>>();

				// StepDown witness data is populated in WitnessIndex::into_multilinear_extension_index
				let step_down = (!table.power_of_two_sized)
					.then(|| {
						let step_down_poly = StepDown::new(n_vars, count * values_per_row)?;
						oracles.add_transparent(step_down_poly)
					})
					.transpose()?;

				// Translate flushes for the compiled constraint system.
				for Flush {
					column_indices,
					channel_id,
					direction,
					multiplicity,
					selector,
				} in flushes
				{
					let flush_oracles = column_indices
						.iter()
						.map(|&column_index| OracleOrConst::Oracle(oracle_lookup[column_index]))
						.collect::<Vec<_>>();
					let mut selectors =
						chain!(selector.map(|column_idx| oracle_lookup[column_idx]), step_down)
							.collect::<Vec<_>>();
					if selectors.len() > 1 {
						unimplemented!(
							"Multiple selectors are not supported yet. \
							Custom selectors are only allowed on tables with power-of-two size."
						);
					}
					let selector = selectors.pop();
					compiled_flushes.push(CompiledFlush {
						oracles: flush_oracles,
						channel_id: *channel_id,
						direction: *direction,
						selector,
						multiplicity: *multiplicity as u64,
					});
				}

				if !zero_constraints.is_empty() {
					// Translate zero constraints for the compiled constraint system.
					let compiled_constraints = zero_constraints
						.iter()
						.map(|zero_constraint| Constraint {
							name: zero_constraint.name.clone(),
							composition: zero_constraint.expr.clone(),
							predicate: ConstraintPredicate::Zero,
						})
						.collect::<Vec<_>>();

					table_constraints.push(ConstraintSet {
						n_vars,
						oracle_ids: partition_oracle_ids,
						constraints: compiled_constraints,
					});
				}
			}
		}

		Ok(CompiledConstraintSystem {
			oracles,
			table_constraints,
			flushes: compiled_flushes,
			non_zero_oracle_ids,
			max_channel_id: self.channels.len().saturating_sub(1),
			exponents: Vec::new(),
		})
	}

	pub(super) fn get_table(&self, table_id: TableId) -> &Table<F> {
		&self.tables[table_id]
	}
}

/// Add a table column to the multilinear oracle set with a specified number of variables.
///
/// ## Arguments
///
/// * `oracles` - The set of multilinear oracles to add to.
/// * `oracle_lookup` - mapping of column indices in the table to oracle IDs in the oracle set
/// * `column_info` - information about the column to be added
/// * `n_vars` - number of variables of the multilinear oracle
fn add_oracle_for_column<F: TowerField>(
	oracles: &mut MultilinearOracleSet<F>,
	oracle_lookup: &[OracleId],
	transparent_single: &[Option<OracleId>],
	column_info: &ColumnInfo<F>,
	n_vars: usize,
) -> Result<OracleId, Error> {
	let ColumnInfo {
		id,
		col,
		name,
		shape,
		..
	} = column_info;
	let addition = oracles.add_named(name);
	let oracle_id = match col {
		ColumnDef::Committed { tower_level } => addition.committed(n_vars, *tower_level),
		ColumnDef::Selected {
			col,
			index,
			index_bits,
		} => {
			let index_values = (0..*index_bits)
				.map(|i| {
					if (index >> i) & 1 == 0 {
						F::ZERO
					} else {
						F::ONE
					}
				})
				.collect();
			addition.projected(oracle_lookup[col.table_index], index_values, 0)?
		}
		ColumnDef::Projected {
			col,
			start_index,
			query_size,
			query_bits,
		} => {
			let query_values = (0..*query_size)
				.map(|i| -> F {
					if (query_bits >> i) & 1 == 0 {
						F::ZERO
					} else {
						F::ONE
					}
				})
				.collect();
			addition.projected(oracle_lookup[col.table_index], query_values, *start_index)?
		}
		ColumnDef::Shifted {
			col,
			offset,
			log_block_size,
			variant,
		} => {
			// TODO: debug assert column at col.table_index has the same values_per_row as col.id
			addition.shifted(oracle_lookup[col.table_index], *offset, *log_block_size, *variant)?
		}
		ColumnDef::Packed { col, log_degree } => {
			// TODO: debug assert column at col.table_index has the same values_per_row as col.id
			addition.packed(oracle_lookup[col.table_index], *log_degree)?
		}
		ColumnDef::Computed { cols, expr } => {
			if let Ok(LinearNormalForm {
				constant: offset,
				var_coeffs,
			}) = expr.linear_normal_form()
			{
				let col_scalars = cols
					.iter()
					.zip(var_coeffs)
					.map(|(&col_index, coeff)| (oracle_lookup[col_index], coeff))
					.collect::<Vec<_>>();
				addition.linear_combination_with_offset(n_vars, offset, col_scalars)?
			} else {
				let inner_oracles = cols
					.iter()
					.map(|&col_index| oracle_lookup[col_index])
					.collect::<Vec<_>>();
				addition.composite_mle(n_vars, inner_oracles, expr.clone())?
			}
		}
		ColumnDef::Constant { .. } => addition.repeating(
			transparent_single[id.table_index].unwrap(),
			n_vars - shape.log_values_per_row,
		)?,
	};
	Ok(oracle_id)
}

#[cfg(test)]
mod tests {
	use assert_matches::assert_matches;

	use super::*;

	#[test]
	fn test_unsatisfied_po2_requirement() {
		let mut cs = ConstraintSystem::<B128>::new();
		let mut table_builder = cs.add_table("fibonacci");
		table_builder.require_power_of_two_size();

		let statement = Statement {
			boundaries: vec![],
			table_sizes: vec![15],
		};
		assert_matches!(cs.compile(&statement), Err(Error::TableSizePowerOfTwoRequired { .. }));
	}
}<|MERGE_RESOLUTION|>--- conflicted
+++ resolved
@@ -8,15 +8,8 @@
 		channel::{ChannelId, OracleOrConst},
 		ConstraintSystem as CompiledConstraintSystem,
 	},
-<<<<<<< HEAD
-	oracle::{
-		Constraint, ConstraintPredicate, ConstraintSet, MultilinearOracleSet, OracleId,
-		ProjectionVariant,
-	},
+	oracle::{Constraint, ConstraintPredicate, ConstraintSet, MultilinearOracleSet, OracleId},
 	tower::{PackedTowerFamily, TowerFamily},
-=======
-	oracle::{Constraint, ConstraintPredicate, ConstraintSet, MultilinearOracleSet, OracleId},
->>>>>>> edd251d0
 	transparent::step_down::StepDown,
 };
 use binius_field::{PackedField, TowerField};
@@ -32,13 +25,8 @@
 	statement::Statement,
 	table::TablePartition,
 	types::B128,
-<<<<<<< HEAD
-	witness::{TableWitnessIndex, WitnessIndex},
+	witness::WitnessIndex,
 	Table, TableBuilder, TableId,
-=======
-	witness::WitnessIndex,
-	Table, TableBuilder,
->>>>>>> edd251d0
 };
 use crate::builder::expr::ArithExprNamedVars;
 
@@ -160,7 +148,6 @@
 		id
 	}
 
-<<<<<<< HEAD
 	pub fn convert_to_tower<SourceTower, TargetTower>(&self) -> ConstraintSystem<TargetTower::B128>
 	where
 		SourceTower: TowerFamily<B128 = F>,
@@ -184,9 +171,7 @@
 	}
 
 	/// Creates and allocates the witness index for a statement.
-=======
 	/// Creates and allocates the witness index.
->>>>>>> edd251d0
 	///
 	/// **Deprecated**: This is a thin wrapper over [`WitnessIndex::new`] now, which is preferred.
 	pub fn build_witness<'cs, 'alloc, P: PackedField<Scalar = F>>(
@@ -454,6 +439,7 @@
 #[cfg(test)]
 mod tests {
 	use assert_matches::assert_matches;
+	use binius_core::tower::CanonicalOptimalPackedTowerFamily;
 
 	use super::*;
 
@@ -467,6 +453,9 @@
 			boundaries: vec![],
 			table_sizes: vec![15],
 		};
-		assert_matches!(cs.compile(&statement), Err(Error::TableSizePowerOfTwoRequired { .. }));
+		assert_matches!(
+			cs.compile::<CanonicalOptimalPackedTowerFamily>(&statement),
+			Err(Error::TableSizePowerOfTwoRequired { .. })
+		);
 	}
 }