--- conflicted
+++ resolved
@@ -7,11 +7,8 @@
 use std::{array, iter};
 
 use anyhow::Result;
-<<<<<<< HEAD
 use array_util::ArrayExt;
-=======
 use binius_core::oracle::ShiftVariant;
->>>>>>> 6b9deea8
 use binius_field::{
 	as_packed_field::{PackScalar, PackedType},
 	linear_transformation::{
@@ -113,7 +110,7 @@
 	{
 		let mut state_in = self
 			.state_in()
-			.try_map(|state_in_i| index.get_mut(state_in_i))?;
+			.try_map_ext(|state_in_i| index.get_mut(state_in_i))?;
 		for (k, state_k) in states.into_iter().enumerate() {
 			for (i, state_in_i) in state_in.iter_mut().enumerate() {
 				for j in 0..8 {
@@ -136,7 +133,7 @@
 	{
 		let state_out = self
 			.state_out()
-			.try_map(|state_out_i| index.get(state_out_i))?;
+			.try_map_ext(|state_out_i| index.get(state_out_i))?;
 		let iter = (0..index.log_size()).map(move |k| {
 			array::from_fn(|ij| {
 				let i = ij % 8;
@@ -295,7 +292,7 @@
 		// TODO: Do the fancy trick from the Groestl implementation guide to reduce
 		// multiplications.
 		let mix_bytes_scalars = MIX_BYTES_VEC.map(|byte| B8::from(AESTowerField8b::new(byte)));
-		let shift: [_; 8] = array::try_from_fn(|i| index.get(self.shift[i]))?;
+		let shift: [_; 8] = array_util::try_from_fn(|i| index.get(self.shift[i]))?;
 		for j in 0..8 {
 			let mut mix_bytes_out = index.get_mut(self.state_out[j])?;
 			for (k, mix_bytes_out_k) in mix_bytes_out.iter_mut().enumerate() {
@@ -379,13 +376,8 @@
 		// Decompose the inverse bits.
 		let mut inv_bits = self
 			.inv_bits
-<<<<<<< HEAD
 			.try_map_ext(|inv_bits_i| index.get_mut(inv_bits_i))?;
-		for i in 0..index.size() {
-=======
-			.try_map(|inv_bits_i| index.get_mut(inv_bits_i))?;
 		for i in 0..index.size() * V {
->>>>>>> 6b9deea8
 			let inv_val = get_packed_slice(&inv, i);
 			for (j, inv_bit_j) in ExtensionField::<B1>::iter_bases(&inv_val).enumerate() {
 				set_packed_slice(&mut inv_bits[j], i, inv_bit_j);
