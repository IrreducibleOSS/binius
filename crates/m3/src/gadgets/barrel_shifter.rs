--- conflicted
+++ resolved
@@ -43,17 +43,12 @@
 	partial_shift: [Col<B1, 32>; MAX_SHIFT_BITS],
 
 	/// The output column representing the result of the shift operation. This column is
-	/// virtual or commited, depending on the flags
+	/// virtual or committed, depending on the flags
 	pub output: Col<B1, 32>,
 
-<<<<<<< HEAD
 	/// The variant of the shift operation: logical left, logical right or
 	/// circular left.
 	pub variant: ShiftVariant,
-=======
-	/// The output column representing the result of the shift operation.
-	pub output: Col<B1, 32>, // Virtual or committed, depending on the flags
->>>>>>> 2ac2862b
 
 	/// Flags to configure the behavior of the barrel shifter (e.g., rotation,
 	/// right shift).
