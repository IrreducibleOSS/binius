--- conflicted
+++ resolved
@@ -50,13 +50,8 @@
 	///
 	/// ## Pre-condition
 	///
-<<<<<<< HEAD
-	/// * Multiplicities must be sorted in descending order.
-	pub fn populate<U>(
-=======
 	/// * Multiplicities must be sorted in ascending order.
 	pub fn populate<P>(
->>>>>>> 918d818d
 		&self,
 		index: &mut TableWitnessSegment<P>,
 		counts: impl Iterator<Item = u32> + Clone,
