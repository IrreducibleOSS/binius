// Copyright 2025 Irreducible Inc.

use anyhow::Result;
use binius_core::constraint_system::channel::ChannelId;
use binius_field::{ExtensionField, PackedExtension, PackedField, PackedSubfield, TowerField};
use itertools::Itertools;

use crate::builder::{Col, FlushOpts, TableBuilder, TableWitnessSegment, B1, B128};

/// A lookup producer gadget is used to create a lookup table.
///
/// The lookup producer pushes the value columns to a channel with prover-chosen multiplicities.
/// This allows consumers of the channel can read any value in the table an arbitrary number of
/// times. Table values are given as tuples of column entries.
#[derive(Debug)]
pub struct LookupProducer {
	multiplicity_bits: Vec<Col<B1>>,
}

impl LookupProducer {
	pub fn new<FSub>(
		table: &mut TableBuilder,
		chan: ChannelId,
		value_cols: &[Col<FSub>],
		n_multiplicity_bits: usize,
	) -> Self
	where
		B128: ExtensionField<FSub>,
		FSub: TowerField,
	{
		let multiplicity_bits = (0..n_multiplicity_bits)
			.map(|i| table.add_committed::<B1, 1>(format!("multiplicity_bits[{i}]")))
			.collect::<Vec<_>>();

		for (i, &multiplicity_col) in multiplicity_bits.iter().enumerate() {
			table.push_with_opts(
				chan,
				value_cols.iter().copied(),
				FlushOpts {
					multiplicity: 1 << i,
					selector: Some(multiplicity_col),
				},
			);
		}

		Self { multiplicity_bits }
	}

	/// Populate the multiplicity witness columns.
	///
	/// ## Pre-condition
	///
	/// * Multiplicities must be sorted in descending order.
	pub fn populate<P>(
		&self,
		index: &mut TableWitnessSegment<P>,
		counts: impl Iterator<Item = u32> + Clone,
	) -> Result<(), anyhow::Error>
	where
		P: PackedExtension<B1>,
		P::Scalar: TowerField,
	{
		// TODO: Optimize the gadget for bit-transposing u32s
		for (j, &multiplicity_col) in self.multiplicity_bits.iter().enumerate().take(32) {
			let mut multiplicity_col = index.get_mut(multiplicity_col)?;
			for (packed, counts) in multiplicity_col
				.iter_mut()
				.zip(&counts.clone().chunks(<PackedSubfield<P, B1>>::WIDTH))
			{
				for (i, count) in counts.enumerate() {
					packed.set(i, B1::from((count >> j) & 1 == 1))
				}
			}
		}
		Ok(())
	}
}

#[cfg(test)]
mod tests {
	use std::{cmp::Reverse, iter, iter::repeat_with};

	use binius_field::{arch::OptimalUnderlier128b, as_packed_field::PackedType};
	use bumpalo::Bump;
	use rand::{rngs::StdRng, Rng, SeedableRng};

	use super::*;
	use crate::builder::{test_utils::ClosureFiller, ConstraintSystem, Statement, WitnessIndex};

	// Test configurations
	enum MultiplicityConfig {
		Partial,  // Only use a subset of values, some will have zero multiplicity
		Complete, // Ensure all values are used at least once
		None,     // No values are used (all have zero multiplicity)
	}

	// Test utility function
	fn run_lookup_test(looker_first: bool, multiplicity: MultiplicityConfig, seed: u64) {
		let mut cs = ConstraintSystem::new();
		let chan = cs.add_channel("values");

		// Table IDs and columns
		let (lookup_table_id, looker_1_id, looker_2_id);
		let (values_col, looker_1_vals, looker_2_vals);
		let lookup_producer;

		// Create tables in the specified order
		if looker_first {
			// Create looker 1 first
			let mut looker_1 = cs.add_table("looker 1");
			looker_1_id = looker_1.id();
			looker_1_vals = looker_1.add_committed::<B128, 1>("values");
			looker_1.pull(chan, [looker_1_vals]);
			drop(looker_1);

			// Create lookup table second
			let mut lookup_table = cs.add_table("lookup");
			lookup_table.require_power_of_two_size();
			lookup_table_id = lookup_table.id();
			values_col = lookup_table.add_committed::<B128, 1>("values");
			lookup_producer = LookupProducer::new(&mut lookup_table, chan, &[values_col], 8);
			drop(lookup_table);

			// Create looker 2
			let mut looker_2 = cs.add_table("looker 2");
			looker_2_id = looker_2.id();
			looker_2_vals = looker_2.add_committed::<B128, 1>("values");
			looker_2.pull(chan, [looker_2_vals]);
			drop(looker_2);
		} else {
			// Create lookup table first
			let mut lookup_table = cs.add_table("lookup");
			lookup_table.require_power_of_two_size();
			lookup_table_id = lookup_table.id();
			values_col = lookup_table.add_committed::<B128, 1>("values");
			lookup_producer = LookupProducer::new(&mut lookup_table, chan, &[values_col], 8);
			drop(lookup_table);

			// Create looker 1
			let mut looker_1 = cs.add_table("looker 1");
			looker_1_id = looker_1.id();
			looker_1_vals = looker_1.add_committed::<B128, 1>("values");
			looker_1.pull(chan, [looker_1_vals]);
			drop(looker_1);

			// Create looker 2
			let mut looker_2 = cs.add_table("looker 2");
			looker_2_id = looker_2.id();
			looker_2_vals = looker_2.add_committed::<B128, 1>("values");
			looker_2.pull(chan, [looker_2_vals]);
			drop(looker_2);
		}

		// Use consistent table sizes across test cases
		let lookup_table_size = 16;
		let looker_1_size = match multiplicity {
			MultiplicityConfig::None => 0,
			_ => 20,
		};
		let looker_2_size = match multiplicity {
			MultiplicityConfig::None => 0,
			_ => 10,
		};

		// Generate random values for the lookup table
		let mut rng = StdRng::seed_from_u64(seed);
		let values = repeat_with(|| B128::random(&mut rng))
			.take(lookup_table_size)
			.collect::<Vec<_>>();

		// Initialize counts based on test configuration
		let mut counts = vec![0u32; lookup_table_size];

		// Choose lookup range based on test configuration
		let lookup_range = match multiplicity {
			MultiplicityConfig::Partial => lookup_table_size / 2, // Only use first half
			MultiplicityConfig::Complete => lookup_table_size,
			MultiplicityConfig::None => 0, // Use no entries
		};

		// Generate inputs for lookers
		let (inputs_1, inputs_2) = if matches!(multiplicity, MultiplicityConfig::None) {
			// For AllZero case, use empty vectors - no lookups performed
			(Vec::new(), Vec::new())
		} else {
			// For other cases, generate inputs from the lookup table

			// Generate inputs for looker 1
			let inputs_1 = if matches!(multiplicity, MultiplicityConfig::Complete) {
				// For AllNonZero, ensure each value is used at least once
				let mut result = values.clone(); // Start with one of each
				counts = vec![1; lookup_table_size];

				// Add additional random values to reach the desired size
				let extra = repeat_with(|| {
					let index = rng.gen_range(0..lookup_range);
					counts[index] += 1;
					values[index]
				})
				.take(looker_1_size - lookup_table_size);

				result.extend(extra);
				result
			} else {
				// For SomeZero, just pick random values from the range
				repeat_with(|| {
					let index = rng.gen_range(0..lookup_range);
					counts[index] += 1;
					values[index]
				})
				.take(looker_1_size)
				.collect()
			};

			// Generate inputs for looker 2
			let inputs_2 = repeat_with(|| {
				let index = rng.gen_range(0..lookup_range);
				counts[index] += 1;
				values[index]
			})
			.take(looker_2_size)
			.collect::<Vec<_>>();

			(inputs_1, inputs_2)
		};

		// Sort values by their counts in descending order
		let values_and_counts = iter::zip(values, counts)
			.sorted_unstable_by_key(|&(_val, count)| Reverse(count))
			.collect::<Vec<_>>();

<<<<<<< HEAD
		// Table order in statement depends on table creation order
		let table_sizes = if looker_first {
			vec![looker_1_size, lookup_table_size, looker_2_size]
		} else {
			vec![lookup_table_size, looker_1_size, looker_2_size]
		};

		let statement = Statement {
			boundaries: vec![],
			table_sizes,
		};

=======
>>>>>>> 912b7e9a
		let allocator = Bump::new();
		let mut witness =
			WitnessIndex::<PackedType<OptimalUnderlier128b, B128>>::new(&cs, &allocator);

		// Fill the lookup table
		witness
			.fill_table_sequential(
				&ClosureFiller::new(lookup_table_id, |values_and_counts, witness| {
					{
						let mut values_col = witness.get_scalars_mut(values_col)?;
						for (dst, (val, _)) in iter::zip(&mut *values_col, values_and_counts) {
							*dst = *val;
						}
					}
					lookup_producer
						.populate(witness, values_and_counts.iter().map(|(_, count)| *count))?;
					Ok(())
				}),
				&values_and_counts,
			)
			.unwrap();

		// Fill looker tables if we have inputs
		witness
			.fill_table_sequential(
				&ClosureFiller::new(looker_1_id, |inputs, witness| {
					let mut vals = witness.get_scalars_mut(looker_1_vals)?;
					for (i, dst) in vals.iter_mut().enumerate() {
						if i < inputs.len() {
							*dst = *inputs[i];
						}
					}
					Ok(())
				}),
				&inputs_1,
			)
			.unwrap();

		witness
			.fill_table_sequential(
				&ClosureFiller::new(looker_2_id, |inputs, witness| {
					let mut vals = witness.get_scalars_mut(looker_2_vals)?;
					for (i, dst) in vals.iter_mut().enumerate() {
						if i < inputs.len() {
							*dst = *inputs[i];
						}
					}
					Ok(())
				}),
				&inputs_2,
			)
			.unwrap();

		let statement = Statement {
			boundaries: vec![],
			table_sizes: witness.table_sizes(),
		};
		let ccs = cs.compile(&statement).unwrap();
		let witness = witness.into_multilinear_extension_index();

		binius_core::constraint_system::validate::validate_witness(&ccs, &[], &witness).unwrap();
	}

	#[test]
	fn test_lookup_producer_some_zero() {
		// Some values have zero multiplicity
		run_lookup_test(
			false, // lookup table first (normal order)
			MultiplicityConfig::Partial,
			0,
		);
	}

	#[test]
	fn test_lookup_producer_all_nonzero() {
		// All values have non-zero multiplicity
		run_lookup_test(
			false, // lookup table first (normal order)
			MultiplicityConfig::Complete,
			1,
		);
	}

	#[test]
	fn test_lookup_producer_all_zero() {
		// All values have zero multiplicity - extreme corner case
		run_lookup_test(
			false, // lookup table first (normal order)
			MultiplicityConfig::None,
			3,
		);
	}

	#[test]
	fn test_lookup_producer_different_ordering() {
		// Different table creation order - looker first
		run_lookup_test(
			true, // looker first
			MultiplicityConfig::Partial,
			2,
		);
	}
}<|MERGE_RESOLUTION|>--- conflicted
+++ resolved
@@ -229,7 +229,6 @@
 			.sorted_unstable_by_key(|&(_val, count)| Reverse(count))
 			.collect::<Vec<_>>();
 
-<<<<<<< HEAD
 		// Table order in statement depends on table creation order
 		let table_sizes = if looker_first {
 			vec![looker_1_size, lookup_table_size, looker_2_size]
@@ -242,8 +241,6 @@
 			table_sizes,
 		};
 
-=======
->>>>>>> 912b7e9a
 		let allocator = Bump::new();
 		let mut witness =
 			WitnessIndex::<PackedType<OptimalUnderlier128b, B128>>::new(&cs, &allocator);
