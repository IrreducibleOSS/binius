--- conflicted
+++ resolved
@@ -189,17 +189,13 @@
 			)
 			.unwrap();
 
-<<<<<<< HEAD
-		let ccs = cs
-			.compile::<CanonicalOptimalPackedTowerFamily>(&statement)
-			.unwrap();
-=======
 		let statement = Statement {
 			boundaries: vec![],
 			table_sizes: witness.table_sizes(),
 		};
-		let ccs = cs.compile(&statement).unwrap();
->>>>>>> edd251d0
+		let ccs = cs
+			.compile::<CanonicalOptimalPackedTowerFamily>(&statement)
+			.unwrap();
 		let witness = witness.into_multilinear_extension_index();
 
 		binius_core::constraint_system::validate::validate_witness(&ccs, &[], &witness).unwrap();
