--- conflicted
+++ resolved
@@ -194,19 +194,8 @@
 			)
 			.unwrap();
 
-<<<<<<< HEAD
-		let statement = Statement {
-			boundaries: vec![],
-			table_sizes: witness.table_sizes(),
-		};
-		let ccs = cs
-			.compile::<CanonicalOptimalPackedTowerFamily>(&statement)
-			.unwrap();
-		let witness = witness.into_multilinear_extension_index();
-=======
 		f(&cs, witness)
 	}
->>>>>>> 39fec125
 
 	#[test]
 	fn test_basic_lookup_producer() {
@@ -215,7 +204,9 @@
 				boundaries: vec![],
 				table_sizes: witness.table_sizes(),
 			};
-			let ccs = cs.compile(&statement).unwrap();
+			let ccs = cs
+				.compile::<CanonicalOptimalPackedTowerFamily>(&statement)
+				.unwrap();
 			let witness = witness.into_multilinear_extension_index();
 
 			binius_core::constraint_system::validate::validate_witness(&ccs, &[], &witness)
