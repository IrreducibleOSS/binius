--- conflicted
+++ resolved
@@ -208,50 +208,14 @@
 		.unwrap();
 	}
 
-<<<<<<< HEAD
-	#[test]
-	fn test_fibonacci_prove_verify_small_table() {
-		let mut cs = ConstraintSystem::new();
-		let fibonacci_pairs = cs.add_channel("fibonacci_pairs");
-		let fibonacci_table = FibonacciTable::new(&mut cs, fibonacci_pairs);
-		let trace = FibonacciTrace::generate((0, 1), 1);
-		let statement = Statement {
-			boundaries: vec![
-				Boundary {
-					values: vec![B128::new(0), B128::new(1)],
-					channel_id: fibonacci_pairs,
-					direction: FlushDirection::Push,
-					multiplicity: 1,
-				},
-				Boundary {
-					values: vec![B128::new(1), B128::new(2)],
-					channel_id: fibonacci_pairs,
-					direction: FlushDirection::Pull,
-					multiplicity: 1,
-				},
-			],
-			table_sizes: vec![trace.rows.len()],
-		};
-		let allocator = Bump::new();
-		let mut witness = cs
-			.build_witness::<PackedType<OptimalUnderlier128b, B128>>(&allocator, &statement)
-			.unwrap();
-
-		witness
-			.fill_table_sequential(&fibonacci_table, &trace.rows)
-			.unwrap();
-
-		let compiled_cs = cs
-			.compile::<CanonicalOptimalPackedTowerFamily>(&statement)
-			.unwrap();
-=======
 	fn compile_validate_prove_verify(
 		cs: &ConstraintSystem,
 		statement: &Statement,
 		witness: WitnessIndex<PackedType<OptimalUnderlier128b, B128>>,
 	) {
-		let compiled_cs = cs.compile(statement).unwrap();
->>>>>>> edd251d0
+		let compiled_cs = cs
+			.compile::<CanonicalOptimalPackedTowerFamily>(statement)
+			.unwrap();
 		let witness = witness.into_multilinear_extension_index();
 
 		binius_core::constraint_system::validate::validate_witness(
