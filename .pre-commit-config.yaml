--- conflicted
+++ resolved
@@ -5,11 +5,7 @@
     name: Run `rustfmt`
     language: rust
     types: [rust]
-<<<<<<< HEAD
-    entry: cargo fmt -- 
-=======
     entry: cargo fmt --
->>>>>>> 3c5513c9
     stages: [commit]
   - id: clippy
     name: Run cargo clippy
